// Copyright (c) Microsoft Corporation. All rights reserved. Licensed under the MIT license.
// See LICENSE in the project root for license information.

/* eslint max-lines: "off" */

import * as path from 'path';
import {
  PackageName,
  FileSystem,
  NewlineKind
} from '@rushstack/node-core-library';
import {
  DocSection,
  DocPlainText,
  DocLinkTag,
  TSDocConfiguration,
  StringBuilder,
  DocNodeKind,
  DocParagraph,
  DocCodeSpan,
  DocFencedCode,
  StandardTags,
  DocBlock,
  DocComment
} from '@microsoft/tsdoc';
import {
  ApiModel,
  ApiItem,
  ApiEnum,
  ApiPackage,
  ApiItemKind,
  ApiReleaseTagMixin,
  ApiDocumentedItem,
  ApiClass,
  ReleaseTag,
  ApiStaticMixin,
  ApiPropertyItem,
  ApiInterface,
  Excerpt,
  ApiParameterListMixin,
  ApiReturnTypeMixin,
  ApiDeclaredItem,
  ApiNamespace,
  ExcerptTokenKind,
  IResolveDeclarationReferenceResult
} from '@microsoft/api-extractor-model';

import { CustomDocNodes } from '../nodes/CustomDocNodeKind';
import { DocHeading } from '../nodes/DocHeading';
import { DocTable } from '../nodes/DocTable';
import { DocEmphasisSpan } from '../nodes/DocEmphasisSpan';
import { DocTableRow } from '../nodes/DocTableRow';
import { DocTableCell } from '../nodes/DocTableCell';
import { DocNoteBox } from '../nodes/DocNoteBox';
import { Utilities } from '../utils/Utilities';
import { CustomMarkdownEmitter } from '../markdown/CustomMarkdownEmitter';
import { PluginLoader } from '../plugin/PluginLoader';
import {
  IMarkdownDocumenterFeatureOnBeforeWritePageArgs,
  MarkdownDocumenterFeatureContext
} from '../plugin/MarkdownDocumenterFeature';
import { DocumenterConfig } from './DocumenterConfig';
import { MarkdownDocumenterAccessor } from '../plugin/MarkdownDocumenterAccessor';

/**
 * Renders API documentation in the Markdown file format.
 * For more info:  https://en.wikipedia.org/wiki/Markdown
 */
export class MarkdownDocumenter {
  private readonly _apiModel: ApiModel;
  private readonly _documenterConfig: DocumenterConfig | undefined;
  private readonly _tsdocConfiguration: TSDocConfiguration;
  private readonly _markdownEmitter: CustomMarkdownEmitter;
  private _outputFolder: string;
  private readonly _pluginLoader: PluginLoader;

  public constructor(apiModel: ApiModel, documenterConfig: DocumenterConfig | undefined) {
    this._apiModel = apiModel;
    this._documenterConfig = documenterConfig;
    this._tsdocConfiguration = CustomDocNodes.configuration;
    this._markdownEmitter = new CustomMarkdownEmitter(this._apiModel);

    this._pluginLoader = new PluginLoader();
  }

  public generateFiles(outputFolder: string): void {
    this._outputFolder = outputFolder;

    if (this._documenterConfig) {
      this._pluginLoader.load(this._documenterConfig, () => {
        return new MarkdownDocumenterFeatureContext({
          apiModel: this._apiModel,
          outputFolder: outputFolder,
          documenter: new MarkdownDocumenterAccessor({
            getLinkForApiItem: (apiItem: ApiItem) => {
              return this._getLinkFilenameForApiItem(apiItem);
            }
          })
        });
      });
    }

    console.log();
    this._deleteOldOutputFiles();

    this._writeApiItemPage(this._apiModel);

    if (this._pluginLoader.markdownDocumenterFeature) {
      this._pluginLoader.markdownDocumenterFeature.onFinished({});
    }
  }

  private _writeApiItemPage(apiItem: ApiItem): void {
    const configuration: TSDocConfiguration = this._tsdocConfiguration;
    const output: DocSection = new DocSection({ configuration: this._tsdocConfiguration });

    this._writeBreadcrumb(output, apiItem);

    const scopedName: string = apiItem.getScopedNameWithinPackage();

    switch (apiItem.kind) {
      case ApiItemKind.Class:
        output.appendNode(new DocHeading({ configuration, title: `${scopedName} class` }));
        break;
      case ApiItemKind.Enum:
        output.appendNode(new DocHeading({ configuration, title: `${scopedName} enum` }));
        break;
      case ApiItemKind.Interface:
        output.appendNode(new DocHeading({ configuration, title: `${scopedName} interface` }));
        break;
      case ApiItemKind.Constructor:
      case ApiItemKind.ConstructSignature:
        output.appendNode(new DocHeading({ configuration, title: scopedName }));
        break;
      case ApiItemKind.Method:
      case ApiItemKind.MethodSignature:
        output.appendNode(new DocHeading({ configuration, title: `${scopedName} method` }));
        break;
      case ApiItemKind.Function:
        output.appendNode(new DocHeading({ configuration, title: `${scopedName} function` }));
        break;
      case ApiItemKind.Model:
        output.appendNode(new DocHeading({ configuration, title: `API Reference` }));
        break;
      case ApiItemKind.Namespace:
        output.appendNode(new DocHeading({ configuration, title: `${scopedName} namespace` }));
        break;
      case ApiItemKind.Package:
        console.log(`Writing ${apiItem.displayName} package`);
        const unscopedPackageName: string = PackageName.getUnscopedName(apiItem.displayName);
        output.appendNode(new DocHeading({ configuration, title: `${unscopedPackageName} package` }));
        break;
      case ApiItemKind.Property:
      case ApiItemKind.PropertySignature:
        output.appendNode(new DocHeading({ configuration, title: `${scopedName} property` }));
        break;
      case ApiItemKind.TypeAlias:
        output.appendNode(new DocHeading({ configuration, title: `${scopedName} type` }));
        break;
      case ApiItemKind.Variable:
        output.appendNode(new DocHeading({ configuration, title: `${scopedName} variable` }));
        break;
      default:
        throw new Error('Unsupported API item kind: ' + apiItem.kind);
    }

    if (ApiReleaseTagMixin.isBaseClassOf(apiItem)) {
      if (apiItem.releaseTag === ReleaseTag.Beta) {
        this._writeBetaWarning(output);
      }
    }

    if (apiItem instanceof ApiDocumentedItem) {
      const tsdocComment: DocComment | undefined = apiItem.tsdocComment;

      if (tsdocComment) {

        if (tsdocComment.deprecatedBlock) {
          output.appendNode(
            new DocNoteBox({ configuration: this._tsdocConfiguration },
              [
                new DocParagraph({ configuration: this._tsdocConfiguration }, [
                  new DocPlainText({
                    configuration: this._tsdocConfiguration,
                    text: 'Warning: This API is now obsolete. '
                  })
                ]),
                ...tsdocComment.deprecatedBlock.content.nodes
              ]
            )
          );
        }

        this._appendSection(output, tsdocComment.summarySection);
      }
    }

    if (apiItem instanceof ApiDeclaredItem) {
      if (apiItem.excerpt.text.length > 0) {
        output.appendNode(
          new DocParagraph({ configuration }, [
            new DocEmphasisSpan({ configuration, bold: true }, [
              new DocPlainText({ configuration, text: 'Signature:' })
            ])
          ])
        );
        output.appendNode(
          new DocFencedCode({ configuration, code: apiItem.getExcerptWithModifiers(), language: 'typescript' })
        );
      }
    }

    let appendRemarks: boolean = true;
    switch (apiItem.kind) {
      case ApiItemKind.Class:
      case ApiItemKind.Interface:
      case ApiItemKind.Namespace:
      case ApiItemKind.Package:
        this._writeRemarksSection(output, apiItem);
        appendRemarks = false;
        break;
    }

    switch (apiItem.kind) {
      case ApiItemKind.Class:
        this._writeClassTables(output, apiItem as ApiClass);
        break;
      case ApiItemKind.Enum:
        this._writeEnumTables(output, apiItem as ApiEnum);
        break;
      case ApiItemKind.Interface:
        this._writeInterfaceTables(output, apiItem as ApiInterface);
        break;
      case ApiItemKind.Constructor:
      case ApiItemKind.ConstructSignature:
      case ApiItemKind.Method:
      case ApiItemKind.MethodSignature:
      case ApiItemKind.Function:
        this._writeParameterTables(output, apiItem as ApiParameterListMixin);
        this._writeThrowsSection(output, apiItem);
        break;
      case ApiItemKind.Namespace:
        this._writePackageOrNamespaceTables(output, apiItem as ApiNamespace);
        break;
      case ApiItemKind.Model:
        this._writeModelTable(output, apiItem as ApiModel);
        break;
      case ApiItemKind.Package:
        this._writePackageOrNamespaceTables(output, apiItem as ApiPackage);
        break;
      case ApiItemKind.Property:
      case ApiItemKind.PropertySignature:
        break;
      case ApiItemKind.TypeAlias:
        break;
      case ApiItemKind.Variable:
        break;
      default:
        throw new Error('Unsupported API item kind: ' + apiItem.kind);
    }

    if (appendRemarks) {
      this._writeRemarksSection(output, apiItem);
    }

    const filename: string = path.join(this._outputFolder, this._getFilenameForApiItem(apiItem));
    const stringBuilder: StringBuilder = new StringBuilder();

    stringBuilder.append('<!-- Do not edit this file. It is automatically generated by API Documenter. -->\n\n');

    this._markdownEmitter.emit(stringBuilder, output, {
      contextApiItem: apiItem,
      onGetFilenameForApiItem: (apiItemForFilename: ApiItem) => {
        return this._getLinkFilenameForApiItem(apiItemForFilename);
      }
    });

    let pageContent: string = stringBuilder.toString();

    if (this._pluginLoader.markdownDocumenterFeature) {
      // Allow the plugin to customize the pageContent
      const eventArgs: IMarkdownDocumenterFeatureOnBeforeWritePageArgs = {
        apiItem: apiItem,
        outputFilename: filename,
        pageContent: pageContent
      };
      this._pluginLoader.markdownDocumenterFeature.onBeforeWritePage(eventArgs);
      pageContent = eventArgs.pageContent;
    }

    FileSystem.writeFile(filename, pageContent, {
      convertLineEndings: this._documenterConfig ? this._documenterConfig.newlineKind : NewlineKind.CrLf
    });
  }

  private _writeRemarksSection(output: DocSection, apiItem: ApiItem): void {
    if (apiItem instanceof ApiDocumentedItem) {
      const tsdocComment: DocComment | undefined = apiItem.tsdocComment;

      if (tsdocComment) {
        // Write the @remarks block
        if (tsdocComment.remarksBlock) {
          output.appendNode(new DocHeading({ configuration: this._tsdocConfiguration, title: 'Remarks' }));
          this._appendSection(output, tsdocComment.remarksBlock.content);
        }

        // Write the @example blocks
        const exampleBlocks: DocBlock[] = tsdocComment.customBlocks.filter(x => x.blockTag.tagNameWithUpperCase
          === StandardTags.example.tagNameWithUpperCase);

        let exampleNumber: number = 1;
        for (const exampleBlock of exampleBlocks) {
          const heading: string = exampleBlocks.length > 1 ? `Example ${exampleNumber}` : 'Example';

          output.appendNode(new DocHeading({ configuration: this._tsdocConfiguration, title: heading }));

          this._appendSection(output, exampleBlock.content);

          ++exampleNumber;
        }
      }
    }
  }

  private _writeThrowsSection(output: DocSection, apiItem: ApiItem): void {
    if (apiItem instanceof ApiDocumentedItem) {
      const tsdocComment: DocComment | undefined = apiItem.tsdocComment;

      if (tsdocComment) {
        // Write the @throws blocks
        const throwsBlocks: DocBlock[] = tsdocComment.customBlocks.filter(x => x.blockTag.tagNameWithUpperCase
          === StandardTags.throws.tagNameWithUpperCase);

        if (throwsBlocks.length > 0) {
          const heading: string = 'Exceptions';
          output.appendNode(new DocHeading({ configuration: this._tsdocConfiguration, title: heading }));

          for (const throwsBlock of throwsBlocks) {
            this._appendSection(output, throwsBlock.content);
          }
        }
      }
    }
  }

  /**
   * GENERATE PAGE: MODEL
   */
  private _writeModelTable(output: DocSection, apiModel: ApiModel): void {
    const configuration: TSDocConfiguration = this._tsdocConfiguration;

    const packagesTable: DocTable = new DocTable({
      configuration,
      headerTitles: ['Package', 'Description']
    });

    for (const apiMember of apiModel.members) {

      const row: DocTableRow = new DocTableRow({ configuration }, [
        this._createTitleCell(apiMember),
        this._createDescriptionCell(apiMember)
      ]);

      switch (apiMember.kind) {
        case ApiItemKind.Package:
          packagesTable.addRow(row);
          this._writeApiItemPage(apiMember);
          break;
      }
    }

    if (packagesTable.rows.length > 0) {
      output.appendNode(new DocHeading({ configuration: this._tsdocConfiguration, title: 'Packages' }));
      output.appendNode(packagesTable);
    }
  }

  /**
   * GENERATE PAGE: PACKAGE or NAMESPACE
   */
  private _writePackageOrNamespaceTables(output: DocSection, apiContainer: ApiPackage | ApiNamespace): void {
    const configuration: TSDocConfiguration = this._tsdocConfiguration;

    const classesTable: DocTable = new DocTable({
      configuration,
      headerTitles: ['Class', 'Description']
    });

    const enumerationsTable: DocTable = new DocTable({
      configuration,
      headerTitles: ['Enumeration', 'Description']
    });

    const functionsTable: DocTable = new DocTable({
      configuration,
      headerTitles: ['Function', 'Description']
    });

    const interfacesTable: DocTable = new DocTable({
      configuration,
      headerTitles: ['Interface', 'Description']
    });

    const namespacesTable: DocTable = new DocTable({
      configuration,
      headerTitles: ['Namespace', 'Description']
    });

    const variablesTable: DocTable = new DocTable({
      configuration,
      headerTitles: ['Variable', 'Description']
    });

    const typeAliasesTable: DocTable = new DocTable({
      configuration,
      headerTitles: ['Type Alias', 'Description']
    });

    const apiMembers: ReadonlyArray<ApiItem> = apiContainer.kind === ApiItemKind.Package ?
      (apiContainer as ApiPackage).entryPoints[0].members
      : (apiContainer as ApiNamespace).members;

    for (const apiMember of apiMembers) {

      const row: DocTableRow = new DocTableRow({ configuration }, [
        this._createTitleCell(apiMember),
        this._createDescriptionCell(apiMember)
      ]);

      switch (apiMember.kind) {
        case ApiItemKind.Class:
          classesTable.addRow(row);
          this._writeApiItemPage(apiMember);
          break;

        case ApiItemKind.Enum:
          enumerationsTable.addRow(row);
          this._writeApiItemPage(apiMember);
          break;

        case ApiItemKind.Interface:
          interfacesTable.addRow(row);
          this._writeApiItemPage(apiMember);
          break;

        case ApiItemKind.Namespace:
          namespacesTable.addRow(row);
          this._writeApiItemPage(apiMember);
          break;

        case ApiItemKind.Function:
          functionsTable.addRow(row);
          this._writeApiItemPage(apiMember);
          break;

        case ApiItemKind.TypeAlias:
          typeAliasesTable.addRow(row);
          this._writeApiItemPage(apiMember);
          break;

        case ApiItemKind.Variable:
          variablesTable.addRow(row);
          this._writeApiItemPage(apiMember);
          break;
      }
    }

    if (classesTable.rows.length > 0) {
      output.appendNode(new DocHeading({ configuration: this._tsdocConfiguration, title: 'Classes' }));
      output.appendNode(classesTable);
    }

    if (enumerationsTable.rows.length > 0) {
      output.appendNode(new DocHeading({ configuration: this._tsdocConfiguration, title: 'Enumerations' }));
      output.appendNode(enumerationsTable);
    }
    if (functionsTable.rows.length > 0) {
      output.appendNode(new DocHeading({ configuration: this._tsdocConfiguration, title: 'Functions' }));
      output.appendNode(functionsTable);
    }

    if (interfacesTable.rows.length > 0) {
      output.appendNode(new DocHeading({ configuration: this._tsdocConfiguration, title: 'Interfaces' }));
      output.appendNode(interfacesTable);
    }

    if (namespacesTable.rows.length > 0) {
      output.appendNode(new DocHeading({ configuration: this._tsdocConfiguration, title: 'Namespaces' }));
      output.appendNode(namespacesTable);
    }

    if (variablesTable.rows.length > 0) {
      output.appendNode(new DocHeading({ configuration: this._tsdocConfiguration, title: 'Variables' }));
      output.appendNode(variablesTable);
    }

    if (typeAliasesTable.rows.length > 0) {
      output.appendNode(new DocHeading({ configuration: this._tsdocConfiguration, title: 'Type Aliases' }));
      output.appendNode(typeAliasesTable);
    }
  }

  /**
   * GENERATE PAGE: CLASS
   */
  private _writeClassTables(output: DocSection, apiClass: ApiClass): void {
    const configuration: TSDocConfiguration = this._tsdocConfiguration;

    const eventsTable: DocTable = new DocTable({
      configuration,
      headerTitles: ['Property', 'Modifiers', 'Type', 'Description']
    });

    const constructorsTable: DocTable = new DocTable({
      configuration,
      headerTitles: ['Constructor', 'Modifiers', 'Description']
    });

    const propertiesTable: DocTable = new DocTable({
      configuration,
      headerTitles: ['Property', 'Modifiers', 'Type', 'Description']
    });

    const methodsTable: DocTable = new DocTable({
      configuration,
      headerTitles: ['Method', 'Modifiers', 'Description']
    });

    for (const apiMember of apiClass.members) {

      switch (apiMember.kind) {
        case ApiItemKind.Constructor: {
          constructorsTable.addRow(
            new DocTableRow({ configuration }, [
              this._createTitleCell(apiMember),
              this._createModifiersCell(apiMember),
              this._createDescriptionCell(apiMember)
            ])
          );

          this._writeApiItemPage(apiMember);
          break;
        }
        case ApiItemKind.Method: {
          methodsTable.addRow(
            new DocTableRow({ configuration }, [
              this._createTitleCell(apiMember),
              this._createModifiersCell(apiMember),
              this._createDescriptionCell(apiMember)
            ])
          );

          this._writeApiItemPage(apiMember);
          break;
        }
        case ApiItemKind.Property: {

          if ((apiMember as ApiPropertyItem).isEventProperty) {
            eventsTable.addRow(
              new DocTableRow({ configuration }, [
                this._createTitleCell(apiMember),
                this._createModifiersCell(apiMember),
                this._createPropertyTypeCell(apiMember),
                this._createDescriptionCell(apiMember)
              ])
            );
          } else {
            propertiesTable.addRow(
              new DocTableRow({ configuration }, [
                this._createTitleCell(apiMember),
                this._createModifiersCell(apiMember),
                this._createPropertyTypeCell(apiMember),
                this._createDescriptionCell(apiMember)
              ])
            );
          }

          this._writeApiItemPage(apiMember);
          break;
        }

      }
    }

    if (eventsTable.rows.length > 0) {
      output.appendNode(new DocHeading({ configuration: this._tsdocConfiguration, title: 'Events' }));
      output.appendNode(eventsTable);
    }

    if (constructorsTable.rows.length > 0) {
      output.appendNode(new DocHeading({ configuration: this._tsdocConfiguration, title: 'Constructors' }));
      output.appendNode(constructorsTable);
    }

    if (propertiesTable.rows.length > 0) {
      output.appendNode(new DocHeading({ configuration: this._tsdocConfiguration, title: 'Properties' }));
      output.appendNode(propertiesTable);
    }

    if (methodsTable.rows.length > 0) {
      output.appendNode(new DocHeading({ configuration: this._tsdocConfiguration, title: 'Methods' }));
      output.appendNode(methodsTable);
    }
  }

  /**
   * GENERATE PAGE: ENUM
   */
  private _writeEnumTables(output: DocSection, apiEnum: ApiEnum): void {
    const configuration: TSDocConfiguration = this._tsdocConfiguration;

    const enumMembersTable: DocTable = new DocTable({
      configuration,
      headerTitles: ['Member', 'Value', 'Description']
    });

    for (const apiEnumMember of apiEnum.members) {
      enumMembersTable.addRow(
        new DocTableRow({ configuration }, [

          new DocTableCell({ configuration }, [
            new DocParagraph({ configuration }, [
              new DocPlainText({ configuration, text: Utilities.getConciseSignature(apiEnumMember) })
            ])
          ]),

          new DocTableCell({ configuration }, [
            new DocParagraph({ configuration }, [
              new DocCodeSpan({ configuration, code: apiEnumMember.initializerExcerpt.text })
            ])
          ]),

          this._createDescriptionCell(apiEnumMember)
        ])
      );
    }

    if (enumMembersTable.rows.length > 0) {
      output.appendNode(new DocHeading({ configuration: this._tsdocConfiguration, title: 'Enumeration Members' }));
      output.appendNode(enumMembersTable);
    }
  }

  /**
   * GENERATE PAGE: INTERFACE
   */
  private _writeInterfaceTables(output: DocSection, apiClass: ApiInterface): void {
    const configuration: TSDocConfiguration = this._tsdocConfiguration;

    const eventsTable: DocTable = new DocTable({
      configuration,
      headerTitles: ['Property', 'Type', 'Description']
    });

    const propertiesTable: DocTable = new DocTable({
      configuration,
      headerTitles: ['Property', 'Type', 'Description']
    });

    const methodsTable: DocTable = new DocTable({
      configuration,
      headerTitles: ['Method', 'Description']
    });

    for (const apiMember of apiClass.members) {

      switch (apiMember.kind) {
        case ApiItemKind.ConstructSignature:
        case ApiItemKind.MethodSignature: {
          methodsTable.addRow(
            new DocTableRow({ configuration }, [
              this._createTitleCell(apiMember),
              this._createDescriptionCell(apiMember)
            ])
          );

          this._writeApiItemPage(apiMember);
          break;
        }
        case ApiItemKind.PropertySignature: {

          if ((apiMember as ApiPropertyItem).isEventProperty) {
            eventsTable.addRow(
              new DocTableRow({ configuration }, [
                this._createTitleCell(apiMember),
                this._createPropertyTypeCell(apiMember),
                this._createDescriptionCell(apiMember)
              ])
            );
          } else {
            propertiesTable.addRow(
              new DocTableRow({ configuration }, [
                this._createTitleCell(apiMember),
                this._createPropertyTypeCell(apiMember),
                this._createDescriptionCell(apiMember)
              ])
            );
          }

          this._writeApiItemPage(apiMember);
          break;
        }

      }
    }

    if (eventsTable.rows.length > 0) {
      output.appendNode(new DocHeading({ configuration: this._tsdocConfiguration, title: 'Events' }));
      output.appendNode(eventsTable);
    }

    if (propertiesTable.rows.length > 0) {
      output.appendNode(new DocHeading({ configuration: this._tsdocConfiguration, title: 'Properties' }));
      output.appendNode(propertiesTable);
    }

    if (methodsTable.rows.length > 0) {
      output.appendNode(new DocHeading({ configuration: this._tsdocConfiguration, title: 'Methods' }));
      output.appendNode(methodsTable);
    }
  }

  /**
   * GENERATE PAGE: FUNCTION-LIKE
   */
  private _writeParameterTables(output: DocSection, apiParameterListMixin: ApiParameterListMixin): void {
    const configuration: TSDocConfiguration = this._tsdocConfiguration;

    const parametersTable: DocTable = new DocTable({
      configuration,
      headerTitles: ['Parameter', 'Type', 'Description']
    });
    for (const apiParameter of apiParameterListMixin.parameters) {
      const parameterDescription: DocSection = new DocSection({ configuration });
      if (apiParameter.tsdocParamBlock) {
        this._appendSection(parameterDescription, apiParameter.tsdocParamBlock.content);
      }

      parametersTable.addRow(
        new DocTableRow({ configuration }, [
          new DocTableCell({ configuration }, [
            new DocParagraph({ configuration }, [
              new DocPlainText({ configuration, text: apiParameter.name })
            ])
          ]),
          new DocTableCell({ configuration }, [
            this._createParagraphForTypeExcerpt(apiParameter.parameterTypeExcerpt)
          ]),
          new DocTableCell({ configuration }, parameterDescription.nodes)
        ])
      );
    }

    if (parametersTable.rows.length > 0) {
      output.appendNode(new DocHeading({ configuration: this._tsdocConfiguration, title: 'Parameters' }));
      output.appendNode(parametersTable);
    }

    if (ApiReturnTypeMixin.isBaseClassOf(apiParameterListMixin)) {
      const returnTypeExcerpt: Excerpt = apiParameterListMixin.returnTypeExcerpt;
      output.appendNode(
        new DocParagraph({ configuration }, [
          new DocEmphasisSpan({ configuration, bold: true }, [
            new DocPlainText({ configuration, text: 'Returns:' })
          ])
        ])
      );

      output.appendNode(
        this._createParagraphForTypeExcerpt(returnTypeExcerpt)
      );

      if (apiParameterListMixin instanceof ApiDocumentedItem) {
        if (apiParameterListMixin.tsdocComment && apiParameterListMixin.tsdocComment.returnsBlock) {
          this._appendSection(output, apiParameterListMixin.tsdocComment.returnsBlock.content);
        }
      }
    }
  }

  private _createParagraphForTypeExcerpt(excerpt: Excerpt): DocParagraph {
    const configuration: TSDocConfiguration = this._tsdocConfiguration;

    const paragraph: DocParagraph = new DocParagraph({ configuration });

    if (!excerpt.text.trim()) {
      paragraph.appendNode(new DocPlainText({ configuration, text: '(not declared)' }));
    } else {
<<<<<<< HEAD
      // TODO: Add a helper method to Excerpt to solve this problem
      const excerptTokens: ExcerptToken[] = excerpt.tokens.slice(
        excerpt.tokenRange.startIndex,
        excerpt.tokenRange.endIndex);

      for (const token of excerptTokens) {
        // Markdown doesn't provide a standardized syntax for hyperlinks inside code spans, so we will render
        // the type expression as DocPlainText.  Instead of creating multiple DocParagraphs, we can simply
        // discard any newlines and let the renderer do normal word-wrapping.
        const unwrappedTokenText: string = token.text.replace(/[\r\n]+/g, ' ');

        // If it's hyperlinkable, then append a DocLinkTag
=======
      for (const token of excerpt.spannedTokens) {
        // If it's hyperlinkable, then append a hyperlink node
>>>>>>> 5edbfafb
        if (token.kind === ExcerptTokenKind.Reference && token.canonicalReference) {
          const apiItemResult: IResolveDeclarationReferenceResult = this._apiModel.resolveDeclarationReference(
            token.canonicalReference, undefined);

          if (apiItemResult.resolvedApiItem) {
            paragraph.appendNode(new DocLinkTag({
              configuration,
              tagName: '@link',
              linkText: unwrappedTokenText,
              urlDestination: this._getLinkFilenameForApiItem(apiItemResult.resolvedApiItem)
            }));
            continue;
          }
        }

        // Otherwise append non-hyperlinked text
        paragraph.appendNode(new DocPlainText({ configuration, text: unwrappedTokenText }));
      }
    }

    return paragraph;
  }

  private _createTitleCell(apiItem: ApiItem): DocTableCell {
    const configuration: TSDocConfiguration = this._tsdocConfiguration;

    return new DocTableCell({ configuration }, [
      new DocParagraph({ configuration }, [
        new DocLinkTag({
          configuration,
          tagName: '@link',
          linkText: Utilities.getConciseSignature(apiItem),
          urlDestination: this._getLinkFilenameForApiItem(apiItem)
        })
      ])
    ]);
  }

  /**
   * This generates a DocTableCell for an ApiItem including the summary section and "(BETA)" annotation.
   *
   * @remarks
   * We mostly assume that the input is an ApiDocumentedItem, but it's easier to perform this as a runtime
   * check than to have each caller perform a type cast.
   */
  private _createDescriptionCell(apiItem: ApiItem): DocTableCell {
    const configuration: TSDocConfiguration = this._tsdocConfiguration;

    const section: DocSection = new DocSection({ configuration });

    if (ApiReleaseTagMixin.isBaseClassOf(apiItem)) {
      if (apiItem.releaseTag === ReleaseTag.Beta) {
        section.appendNodesInParagraph([
          new DocEmphasisSpan({ configuration, bold: true, italic: true }, [
            new DocPlainText({ configuration, text: '(BETA)' })
          ]),
          new DocPlainText({ configuration, text: ' ' })
        ]);
      }
    }

    if (apiItem instanceof ApiDocumentedItem) {
      if (apiItem.tsdocComment !== undefined) {
        this._appendAndMergeSection(section, apiItem.tsdocComment.summarySection);
      }
    }

    return new DocTableCell({ configuration }, section.nodes);
  }

  private _createModifiersCell(apiItem: ApiItem): DocTableCell {
    const configuration: TSDocConfiguration = this._tsdocConfiguration;

    const section: DocSection = new DocSection({ configuration });

    if (ApiStaticMixin.isBaseClassOf(apiItem)) {
      if (apiItem.isStatic) {
        section.appendNodeInParagraph(new DocCodeSpan({ configuration, code: 'static' }));
      }
    }

    return new DocTableCell({ configuration }, section.nodes);
  }

  private _createPropertyTypeCell(apiItem: ApiItem): DocTableCell {
    const configuration: TSDocConfiguration = this._tsdocConfiguration;

    const section: DocSection = new DocSection({ configuration });

    if (apiItem instanceof ApiPropertyItem) {
      section.appendNode(
        this._createParagraphForTypeExcerpt(apiItem.propertyTypeExcerpt)
      );
    }

    return new DocTableCell({ configuration }, section.nodes);
  }

  private _writeBreadcrumb(output: DocSection, apiItem: ApiItem): void {
    output.appendNodeInParagraph(new DocLinkTag({
      configuration: this._tsdocConfiguration,
      tagName: '@link',
      linkText: 'Home',
      urlDestination: this._getLinkFilenameForApiItem(this._apiModel)
    }));

    for (const hierarchyItem of apiItem.getHierarchy()) {
      switch (hierarchyItem.kind) {
        case ApiItemKind.Model:
        case ApiItemKind.EntryPoint:
          // We don't show the model as part of the breadcrumb because it is the root-level container.
          // We don't show the entry point because today API Extractor doesn't support multiple entry points;
          // this may change in the future.
          break;
        default:
          output.appendNodesInParagraph([
            new DocPlainText({
              configuration: this._tsdocConfiguration,
              text: ' > '
            }),
            new DocLinkTag({
              configuration: this._tsdocConfiguration,
              tagName: '@link',
              linkText: hierarchyItem.displayName,
              urlDestination: this._getLinkFilenameForApiItem(hierarchyItem)
            })
          ]);
      }
    }
  }

  private _writeBetaWarning(output: DocSection): void {
    const configuration: TSDocConfiguration = this._tsdocConfiguration;
    const betaWarning: string = 'This API is provided as a preview for developers and may change'
      + ' based on feedback that we receive.  Do not use this API in a production environment.';
    output.appendNode(
      new DocNoteBox({ configuration }, [
        new DocParagraph({ configuration }, [
          new DocPlainText({ configuration, text: betaWarning })
        ])
      ])
    );
  }

  private _appendSection(output: DocSection, docSection: DocSection): void {
    for (const node of docSection.nodes) {
      output.appendNode(node);
    }
  }

  private _appendAndMergeSection(output: DocSection, docSection: DocSection): void {
    let firstNode: boolean = true;
    for (const node of docSection.nodes) {
      if (firstNode) {
        if (node.kind === DocNodeKind.Paragraph) {
          output.appendNodesInParagraph(node.getChildNodes());
          firstNode = false;
          continue;
        }
      }
      firstNode = false;

      output.appendNode(node);
    }
  }

  private _getFilenameForApiItem(apiItem: ApiItem): string {
    if (apiItem.kind === ApiItemKind.Model) {
      return 'index.md';
    }

    let baseName: string = '';
    for (const hierarchyItem of apiItem.getHierarchy()) {
      // For overloaded methods, add a suffix such as "MyClass.myMethod_2".
      let qualifiedName: string = Utilities.getSafeFilenameForName(hierarchyItem.displayName);
      if (ApiParameterListMixin.isBaseClassOf(hierarchyItem)) {
        if (hierarchyItem.overloadIndex > 1) {
          // Subtract one for compatibility with earlier releases of API Documenter.
          // (This will get revamped when we fix GitHub issue #1308)
          qualifiedName += `_${hierarchyItem.overloadIndex - 1}`;
        }
      }

      switch (hierarchyItem.kind) {
        case ApiItemKind.Model:
        case ApiItemKind.EntryPoint:
          break;
        case ApiItemKind.Package:
          baseName = Utilities.getSafeFilenameForName(PackageName.getUnscopedName(hierarchyItem.displayName));
          break;
        default:
          baseName += '.' + qualifiedName;
      }
    }
    return baseName + '.md';
  }

  private _getLinkFilenameForApiItem(apiItem: ApiItem): string {
    return './' + this._getFilenameForApiItem(apiItem);
  }

  private _deleteOldOutputFiles(): void {
    console.log('Deleting old output from ' + this._outputFolder);
    FileSystem.ensureEmptyFolder(this._outputFolder);
  }
}<|MERGE_RESOLUTION|>--- conflicted
+++ resolved
@@ -786,23 +786,13 @@
     if (!excerpt.text.trim()) {
       paragraph.appendNode(new DocPlainText({ configuration, text: '(not declared)' }));
     } else {
-<<<<<<< HEAD
-      // TODO: Add a helper method to Excerpt to solve this problem
-      const excerptTokens: ExcerptToken[] = excerpt.tokens.slice(
-        excerpt.tokenRange.startIndex,
-        excerpt.tokenRange.endIndex);
-
-      for (const token of excerptTokens) {
+      for (const token of excerpt.spannedTokens) {
         // Markdown doesn't provide a standardized syntax for hyperlinks inside code spans, so we will render
         // the type expression as DocPlainText.  Instead of creating multiple DocParagraphs, we can simply
         // discard any newlines and let the renderer do normal word-wrapping.
         const unwrappedTokenText: string = token.text.replace(/[\r\n]+/g, ' ');
 
         // If it's hyperlinkable, then append a DocLinkTag
-=======
-      for (const token of excerpt.spannedTokens) {
-        // If it's hyperlinkable, then append a hyperlink node
->>>>>>> 5edbfafb
         if (token.kind === ExcerptTokenKind.Reference && token.canonicalReference) {
           const apiItemResult: IResolveDeclarationReferenceResult = this._apiModel.resolveDeclarationReference(
             token.canonicalReference, undefined);
