--- conflicted
+++ resolved
@@ -47,20 +47,15 @@
     "glob": "~7.0.5",
     "glob-escape": "~0.0.2",
     "jest-snapshot": "~25.4.0",
+    "node-sass": "4.14.1",
+    "postcss": "7.0.32",
+    "postcss-modules": "~1.5.0",
     "prettier": "~2.1.1",
     "semver": "~7.3.0",
     "tapable": "1.1.3",
     "true-case-path": "~2.2.1",
-<<<<<<< HEAD
-    "webpack-dev-server": "~3.11.0",
-    "webpack": "~4.31.0",
-    "node-sass": "4.14.1",
-    "postcss": "7.0.32",
-    "postcss-modules": "~1.5.0"
-=======
     "webpack": "~4.31.0",
     "webpack-dev-server": "~3.11.0"
->>>>>>> 54aa59a9
   },
   "devDependencies": {
     "@jest/types": "~25.4.0",
@@ -73,16 +68,9 @@
     "@types/glob": "7.1.1",
     "@types/heft-jest": "1.0.1",
     "@types/node": "10.17.13",
+    "@types/node-sass": "4.11.1",
     "@types/semver": "~7.3.1",
     "@types/webpack-dev-server": "3.11.0",
-<<<<<<< HEAD
-    "@microsoft/rush-stack-compiler-3.7": "workspace:*",
-    "@rushstack/eslint-config": "workspace:*",
-    "@rushstack/heft": "0.8.0",
-    "colors": "~1.2.1",
-    "@types/node-sass": "4.11.1"
-=======
     "colors": "~1.2.1"
->>>>>>> 54aa59a9
   }
 }