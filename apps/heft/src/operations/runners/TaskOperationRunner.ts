--- conflicted
+++ resolved
@@ -169,27 +169,18 @@
     if (this._fileOperations) {
       const rootFolderPath: string = this._options.internalHeftSession.heftConfiguration.buildFolderPath;
       const { copyOperations, deleteOperations } = this._fileOperations;
-      const rootPath: string = this._options.internalHeftSession.heftConfiguration.buildFolderPath;
 
       await Promise.all([
         copyOperations.size > 0
           ? copyFilesAsync(
-<<<<<<< HEAD
-              rootPath,
-=======
               rootFolderPath,
->>>>>>> d7f5001c
               copyOperations,
               logger.terminal,
               isWatchMode ? getWatchFileSystemAdapter() : undefined
             )
           : Promise.resolve(),
         deleteOperations.size > 0
-<<<<<<< HEAD
-          ? deleteFilesAsync(rootPath, deleteOperations, logger.terminal)
-=======
           ? deleteFilesAsync(rootFolderPath, deleteOperations, logger.terminal)
->>>>>>> d7f5001c
           : Promise.resolve()
       ]);
     }
