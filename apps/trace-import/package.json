{
  "name": "@rushstack/trace-import",
<<<<<<< HEAD
  "version": "0.2.0",
=======
  "version": "0.2.1",
>>>>>>> 87e2e678
  "description": "CLI tool for understanding how require() and \"import\" statements get resolved",
  "repository": {
    "type": "git",
    "url": "https://github.com/microsoft/rushstack.git",
    "directory": "apps/trace-import"
  },
  "bin": {
    "trace-import": "./bin/trace-import"
  },
  "license": "MIT",
  "scripts": {
    "start": "node lib/start",
    "build": "heft build --clean",
    "_phase:build": "heft run --only build -- --clean",
    "_phase:test": "heft run --only test -- --clean"
  },
  "dependencies": {
    "@rushstack/node-core-library": "workspace:*",
    "@rushstack/ts-command-line": "workspace:*",
    "colors": "~1.2.1",
    "resolve": "~1.22.1",
    "semver": "~7.3.0",
    "typescript": "~5.0.4"
  },
  "devDependencies": {
    "@rushstack/eslint-config": "workspace:*",
    "@rushstack/heft": "workspace:*",
    "@rushstack/heft-node-rig": "workspace:*",
    "@types/heft-jest": "1.0.1",
    "@types/node": "14.18.36",
    "@types/resolve": "1.20.2",
    "@types/semver": "7.3.5"
  }
}<|MERGE_RESOLUTION|>--- conflicted
+++ resolved
@@ -1,10 +1,6 @@
 {
   "name": "@rushstack/trace-import",
-<<<<<<< HEAD
-  "version": "0.2.0",
-=======
   "version": "0.2.1",
->>>>>>> 87e2e678
   "description": "CLI tool for understanding how require() and \"import\" statements get resolved",
   "repository": {
     "type": "git",
