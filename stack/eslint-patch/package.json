--- conflicted
+++ resolved
@@ -23,14 +23,8 @@
   ],
   "dependencies": {},
   "devDependencies": {
-<<<<<<< HEAD
-    "@rushstack/heft": "0.34.6",
-    "@rushstack/heft-node-rig": "1.1.11",
-    "@types/node": "12.20.24"
-=======
     "@rushstack/heft": "0.38.1",
     "@rushstack/heft-node-rig": "1.2.13",
-    "@types/node": "10.17.13"
->>>>>>> 114edd5d
+    "@types/node": "12.20.24"
   }
 }