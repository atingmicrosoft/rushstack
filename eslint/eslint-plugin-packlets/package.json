--- conflicted
+++ resolved
@@ -30,13 +30,8 @@
     "eslint": "^6.0.0 || ^7.0.0 || ^8.0.0"
   },
   "devDependencies": {
-<<<<<<< HEAD
-    "@rushstack/heft": "0.47.9",
-    "@rushstack/heft-node-rig": "1.10.0",
-=======
     "@rushstack/heft": "0.48.0",
     "@rushstack/heft-node-rig": "1.11.0",
->>>>>>> 7968688f
     "@types/eslint": "8.2.0",
     "@types/estree": "0.0.50",
     "@types/heft-jest": "1.0.1",
