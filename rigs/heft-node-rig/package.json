--- conflicted
+++ resolved
@@ -1,10 +1,6 @@
 {
   "name": "@rushstack/heft-node-rig",
-<<<<<<< HEAD
-  "version": "1.12.0-rc.4",
-=======
   "version": "1.12.5",
->>>>>>> 2f3aca6a
   "description": "A rig package for Node.js projects that build using Heft",
   "license": "MIT",
   "scripts": {
@@ -17,11 +13,7 @@
     "directory": "rigs/heft-node-rig"
   },
   "peerDependencies": {
-<<<<<<< HEAD
-    "@rushstack/heft": "0.50.0-rc.4"
-=======
     "@rushstack/heft": "^0.50.0"
->>>>>>> 2f3aca6a
   },
   "dependencies": {
     "@microsoft/api-extractor": "workspace:*",
