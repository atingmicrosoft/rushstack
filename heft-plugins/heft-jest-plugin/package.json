--- conflicted
+++ resolved
@@ -10,30 +10,20 @@
   "homepage": "https://rushstack.io/pages/heft/overview/",
   "license": "MIT",
   "scripts": {
-<<<<<<< HEAD
     "build": "node ./node_modules/@rushstack/heft-legacy/bin/heft --unmanaged build --clean",
     "start": "node ./node_modules/@rushstack/heft-legacy/bin/heft --unmanaged test --clean --watch",
     "_phase:build": "node ./node_modules/@rushstack/heft-legacy/bin/heft --unmanaged build --clean",
-    "_phase:test": "node ./node_modules/@rushstack/heft-legacy/bin/heft --unmanaged test --no-build"
+    "_phase:test": "node ./node_modules/@rushstack/heft-legacy/bin/heft --unmanaged test --no-build",
+    "postinstall": "node ./includes/jestScriptTransformerPatch.js"
   },
   "peerDependencies": {
-    "@rushstack/heft": "^0.47.2",
+    "@rushstack/heft": "^0.47.5",
     "@rushstack/heft-typescript-plugin": "^0.1.0"
   },
   "peerDependenciesMeta": {
     "@rushstack/heft-typescript-plugin": {
       "optional": true
     }
-=======
-    "build": "heft build --clean",
-    "start": "heft test --clean --watch",
-    "_phase:build": "heft build --clean",
-    "_phase:test": "heft test --no-build",
-    "postinstall": "node ./includes/jestScriptTransformerPatch.js"
-  },
-  "peerDependencies": {
-    "@rushstack/heft": "^0.47.5"
->>>>>>> e4340092
   },
   "dependencies": {
     "@jest/core": "~27.4.2",
