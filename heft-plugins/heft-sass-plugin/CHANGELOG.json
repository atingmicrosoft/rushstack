--- conflicted
+++ resolved
@@ -2,102 +2,6 @@
   "name": "@rushstack/heft-sass-plugin",
   "entries": [
     {
-<<<<<<< HEAD
-      "version": "0.10.0-rc.6",
-      "tag": "@rushstack/heft-sass-plugin_v0.10.0-rc.6",
-      "date": "Wed, 31 May 2023 06:32:56 GMT",
-      "comments": {
-        "minor": [
-          {
-            "comment": "For TypeScript: Fix double execution of callback."
-          },
-          {
-            "comment": "For TypeScript: Add missing support for `watchOptions` in tsconfig."
-          },
-          {
-            "comment": "For TypeScript: Add `useTranspilerWorker` option for running transpilation in parallel with type-checking."
-          }
-        ]
-      }
-    },
-    {
-      "version": "0.10.0-rc.5",
-      "tag": "@rushstack/heft-sass-plugin_v0.10.0-rc.5",
-      "date": "Thu, 27 Apr 2023 17:25:52 GMT",
-      "comments": {
-        "minor": [
-          {
-            "comment": "Update with latest main."
-          }
-        ]
-      }
-    },
-    {
-      "version": "0.10.0-rc.4",
-      "tag": "@rushstack/heft-sass-plugin_v0.10.0-rc.4",
-      "date": "Wed, 15 Mar 2023 20:22:44 GMT",
-      "comments": {
-        "minor": [
-          {
-            "comment": "Fix an issue with `watchGlobAsync`"
-          }
-        ]
-      }
-    },
-    {
-      "version": "0.10.0-rc.3",
-      "tag": "@rushstack/heft-sass-plugin_v0.10.0-rc.3",
-      "date": "Fri, 20 Jan 2023 20:13:16 GMT",
-      "comments": {
-        "minor": [
-          {
-            "comment": "Fix issues with SASS incremental builds."
-          },
-          {
-            "comment": "Add support for TypeScript solution incremental builds."
-          },
-          {
-            "comment": "Improve responsiveness of watcher loop."
-          }
-        ]
-      }
-    },
-    {
-      "version": "0.10.0-rc.2",
-      "tag": "@rushstack/heft-sass-plugin_v0.10.0-rc.2",
-      "date": "Fri, 2 Dec 2022 05:28:24 GMT",
-      "comments": {
-        "minor": [
-          {
-            "comment": "Improve watch mode performance."
-          },
-          {
-            "comment": "Improve logging output."
-          }
-        ]
-      }
-    },
-    {
-      "version": "0.10.0-rc.1",
-      "tag": "@rushstack/heft-sass-plugin_v0.10.0-rc.1",
-      "date": "Fri, 18 Nov 2022 02:34:26 GMT",
-      "comments": {
-        "minor": [
-          {
-            "comment": "Fix incremental TypeScript compilation."
-          }
-        ]
-      }
-    },
-    {
-      "version": "0.10.0-rc.0",
-      "tag": "@rushstack/heft-sass-plugin_v0.10.0-rc.0",
-      "date": "Tue, 15 Nov 2022 22:59:35 GMT",
-      "comments": {
-        "minor": [
-          {
-            "comment": "General fixes and improvements, in preparation for a general release."
-=======
       "version": "0.9.3",
       "tag": "@rushstack/heft-sass-plugin_v0.9.3",
       "date": "Mon, 29 May 2023 15:21:15 GMT",
@@ -123,7 +27,6 @@
           },
           {
             "comment": "Updating dependency \"@rushstack/heft\" from `^0.50.6` to `^0.50.7`"
->>>>>>> 87e2e678
           }
         ]
       }
