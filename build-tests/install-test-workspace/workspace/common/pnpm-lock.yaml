lockfileVersion: '6.0'

settings:
  autoInstallPeers: true
  excludeLinksFromLockfile: false

importers:

  .: {}

  rush-lib-test:
    dependencies:
      '@microsoft/rush-lib':
        specifier: file:microsoft-rush-lib-5.109.1.tgz
        version: file:../temp/tarballs/microsoft-rush-lib-5.109.1.tgz(@types/node@18.17.15)
      colors:
        specifier: ^1.4.0
        version: 1.4.0
    devDependencies:
      '@types/node':
        specifier: 18.17.15
        version: 18.17.15
      rimraf:
        specifier: ^4.1.2
        version: 4.4.1
      typescript:
        specifier: ~5.0.4
        version: 5.0.4

  rush-sdk-test:
    dependencies:
      '@rushstack/rush-sdk':
        specifier: file:rushstack-rush-sdk-5.109.1.tgz
        version: file:../temp/tarballs/rushstack-rush-sdk-5.109.1.tgz(@types/node@18.17.15)
      colors:
        specifier: ^1.4.0
        version: 1.4.0
    devDependencies:
      '@microsoft/rush-lib':
        specifier: file:microsoft-rush-lib-5.109.1.tgz
        version: file:../temp/tarballs/microsoft-rush-lib-5.109.1.tgz(@types/node@18.17.15)
      '@types/node':
        specifier: 18.17.15
        version: 18.17.15
      rimraf:
        specifier: ^4.1.2
        version: 4.4.1
      typescript:
        specifier: ~5.0.4
        version: 5.0.4

  typescript-newest-test:
    devDependencies:
      '@rushstack/eslint-config':
        specifier: file:rushstack-eslint-config-3.4.1.tgz
        version: file:../temp/tarballs/rushstack-eslint-config-3.4.1.tgz(eslint@8.7.0)(typescript@5.0.4)
      '@rushstack/heft':
        specifier: file:rushstack-heft-0.62.3.tgz
        version: file:../temp/tarballs/rushstack-heft-0.62.3.tgz
      '@rushstack/heft-lint-plugin':
        specifier: file:rushstack-heft-lint-plugin-0.2.9.tgz
        version: file:../temp/tarballs/rushstack-heft-lint-plugin-0.2.9.tgz(@rushstack/heft@0.62.3)
      '@rushstack/heft-typescript-plugin':
        specifier: file:rushstack-heft-typescript-plugin-0.2.9.tgz
        version: file:../temp/tarballs/rushstack-heft-typescript-plugin-0.2.9.tgz(@rushstack/heft@0.62.3)
      eslint:
        specifier: ~8.7.0
        version: 8.7.0
      tslint:
        specifier: ~5.20.1
        version: 5.20.1(typescript@5.0.4)
      typescript:
        specifier: ~5.0.4
        version: 5.0.4

  typescript-v4-test:
    devDependencies:
      '@rushstack/eslint-config':
        specifier: file:rushstack-eslint-config-3.4.1.tgz
        version: file:../temp/tarballs/rushstack-eslint-config-3.4.1.tgz(eslint@8.7.0)(typescript@4.7.4)
      '@rushstack/heft':
        specifier: file:rushstack-heft-0.62.3.tgz
        version: file:../temp/tarballs/rushstack-heft-0.62.3.tgz
      '@rushstack/heft-lint-plugin':
        specifier: file:rushstack-heft-lint-plugin-0.2.9.tgz
        version: file:../temp/tarballs/rushstack-heft-lint-plugin-0.2.9.tgz(@rushstack/heft@0.62.3)
      '@rushstack/heft-typescript-plugin':
        specifier: file:rushstack-heft-typescript-plugin-0.2.9.tgz
        version: file:../temp/tarballs/rushstack-heft-typescript-plugin-0.2.9.tgz(@rushstack/heft@0.62.3)
      eslint:
        specifier: ~8.7.0
        version: 8.7.0
      tslint:
        specifier: ~5.20.1
        version: 5.20.1(typescript@4.7.4)
      typescript:
        specifier: ~4.7.0
        version: 4.7.4

packages:

  /@babel/code-frame@7.12.13:
    resolution: {integrity: sha512-HV1Cm0Q3ZrpCR93tkWOYiuYIgLxZXZFVG2VgK+MBWjUqZTundupbfx2aXarXuw5Ko5aMcjtJgbSs4vUGBS5v6g==}
    dependencies:
<<<<<<< HEAD
      '@babel/highlight': 7.14.0
=======
      '@babel/highlight': 7.22.5
>>>>>>> c2d8460f
    dev: true

  /@babel/code-frame@7.22.5:
    resolution: {integrity: sha512-Xmwn266vad+6DAqEB2A6V/CcZVp62BbwVmcOJc2RPuwih1kw02TjQvWVWlcKGbBPd+8/0V5DEkOcizRGYsspYQ==}
    engines: {node: '>=6.9.0'}
    dependencies:
      '@babel/highlight': 7.22.5

  /@babel/generator@7.22.5:
    resolution: {integrity: sha512-+lcUbnTRhd0jOewtFSedLyiPsD5tswKkbgcezOqqWFUVNEwoUTlpPOBmvhG7OXWLR4jMdv0czPGH5XbflnD1EA==}
    engines: {node: '>=6.9.0'}
    dependencies:
      '@babel/types': 7.22.5
      '@jridgewell/gen-mapping': 0.3.3
      '@jridgewell/trace-mapping': 0.3.18
      jsesc: 2.5.2

  /@babel/helper-environment-visitor@7.22.5:
    resolution: {integrity: sha512-XGmhECfVA/5sAt+H+xpSg0mfrHq6FzNr9Oxh7PSEBBRUb/mL7Kz3NICXb194rCqAEdxkhPT1a88teizAFyvk8Q==}
    engines: {node: '>=6.9.0'}

  /@babel/helper-function-name@7.22.5:
    resolution: {integrity: sha512-wtHSq6jMRE3uF2otvfuD3DIvVhOsSNshQl0Qrd7qC9oQJzHvOL4qQXlQn2916+CXGywIjpGuIkoyZRRxHPiNQQ==}
    engines: {node: '>=6.9.0'}
    dependencies:
      '@babel/template': 7.22.5
      '@babel/types': 7.22.5

  /@babel/helper-hoist-variables@7.22.5:
    resolution: {integrity: sha512-wGjk9QZVzvknA6yKIUURb8zY3grXCcOZt+/7Wcy8O2uctxhplmUPkOdlgoNhmdVee2c92JXbf1xpMtVNbfoxRw==}
    engines: {node: '>=6.9.0'}
    dependencies:
      '@babel/types': 7.22.5

  /@babel/helper-split-export-declaration@7.22.5:
    resolution: {integrity: sha512-thqK5QFghPKWLhAV321lxF95yCg2K3Ob5yw+M3VHWfdia0IkPXUtoLH8x/6Fh486QUvzhb8YOWHChTVen2/PoQ==}
    engines: {node: '>=6.9.0'}
    dependencies:
      '@babel/types': 7.22.5

  /@babel/helper-string-parser@7.22.5:
    resolution: {integrity: sha512-mM4COjgZox8U+JcXQwPijIZLElkgEpO5rsERVDJTc2qfCDfERyob6k5WegS14SX18IIjv+XD+GrqNumY5JRCDw==}
    engines: {node: '>=6.9.0'}

<<<<<<< HEAD
  /@babel/helper-validator-identifier/7.14.0:
    resolution: {integrity: sha512-V3ts7zMSu5lfiwWDVWzRDGIN+lnCEUdaXgtVHJgLb1rGaA6jMrtB9EmE7L18foXJIE8Un/A/h6NJfGQp/e1J4A==}
    dev: true

  /@babel/helper-validator-identifier/7.22.5:
    resolution: {integrity: sha512-aJXu+6lErq8ltp+JhkJUfk1MTGyuA4v7f3pA+BJ5HLfNC6nAQ0Cpi9uOquUj8Hehg0aUiHzWQbOVJGao6ztBAQ==}
    engines: {node: '>=6.9.0'}

  /@babel/highlight/7.14.0:
    resolution: {integrity: sha512-YSCOwxvTYEIMSGaBQb5kDDsCopDdiUGsqpatp3fOlI4+2HQSkTmEVWnVuySdAC5EWCqSWWTv0ib63RjR7dTBdg==}
    dependencies:
      '@babel/helper-validator-identifier': 7.14.0
      chalk: 2.4.2
      js-tokens: 4.0.0
    dev: true

  /@babel/highlight/7.22.5:
=======
  /@babel/helper-validator-identifier@7.22.5:
    resolution: {integrity: sha512-aJXu+6lErq8ltp+JhkJUfk1MTGyuA4v7f3pA+BJ5HLfNC6nAQ0Cpi9uOquUj8Hehg0aUiHzWQbOVJGao6ztBAQ==}
    engines: {node: '>=6.9.0'}

  /@babel/highlight@7.22.5:
>>>>>>> c2d8460f
    resolution: {integrity: sha512-BSKlD1hgnedS5XRnGOljZawtag7H1yPfQp0tdNJCHoH6AZ+Pcm9VvkrK59/Yy593Ypg0zMxH2BxD1VPYUQ7UIw==}
    engines: {node: '>=6.9.0'}
    dependencies:
      '@babel/helper-validator-identifier': 7.22.5
      chalk: 2.4.2
      js-tokens: 4.0.0

  /@babel/parser@7.16.4:
    resolution: {integrity: sha512-6V0qdPUaiVHH3RtZeLIsc+6pDhbYzHR8ogA8w+f+Wc77DuXto19g2QUwveINoS34Uw+W8/hQDGJCx+i4n7xcng==}
    engines: {node: '>=6.0.0'}
    hasBin: true
    dependencies:
      '@babel/types': 7.22.5

  /@babel/parser@7.22.5:
    resolution: {integrity: sha512-DFZMC9LJUG9PLOclRC32G63UXwzqS2koQC8dkx+PLdmt1xSePYpbT/NbsrJy8Q/muXz7o/h/d4A7Fuyixm559Q==}
    engines: {node: '>=6.0.0'}
    hasBin: true
    dependencies:
      '@babel/types': 7.22.5

  /@babel/template@7.22.5:
    resolution: {integrity: sha512-X7yV7eiwAxdj9k94NEylvbVHLiVG1nvzCV2EAowhxLTwODV1jl9UzZ48leOC0sH7OnuHrIkllaBgneUykIcZaw==}
    engines: {node: '>=6.9.0'}
    dependencies:
      '@babel/code-frame': 7.22.5
      '@babel/parser': 7.22.5
      '@babel/types': 7.22.5

  /@babel/traverse@7.22.5:
    resolution: {integrity: sha512-7DuIjPgERaNo6r+PZwItpjCZEa5vyw4eJGufeLxrPdBXBoLcCJCIasvK6pK/9DVNrLZTLFhUGqaC6X/PA007TQ==}
    engines: {node: '>=6.9.0'}
    dependencies:
      '@babel/code-frame': 7.22.5
      '@babel/generator': 7.22.5
      '@babel/helper-environment-visitor': 7.22.5
      '@babel/helper-function-name': 7.22.5
      '@babel/helper-hoist-variables': 7.22.5
      '@babel/helper-split-export-declaration': 7.22.5
      '@babel/parser': 7.22.5
      '@babel/types': 7.22.5
      debug: 4.3.4
      globals: 11.12.0
    transitivePeerDependencies:
      - supports-color

  /@babel/types@7.22.5:
    resolution: {integrity: sha512-zo3MIHGOkPOfoRXitsgHLjEXmlDaD/5KU1Uzuc9GNiZPhSqVxVRtxuPaSBZDsYZ9qV88AjtMtWW7ww98loJ9KA==}
    engines: {node: '>=6.9.0'}
    dependencies:
      '@babel/helper-string-parser': 7.22.5
      '@babel/helper-validator-identifier': 7.22.5
      to-fast-properties: 2.0.0

  /@devexpress/error-stack-parser@2.0.6:
    resolution: {integrity: sha512-fneVypElGUH6Be39mlRZeAu00pccTlf4oVuzf9xPJD1cdEqI8NyAiQua/EW7lZdrbMUbgyXcJmfKPefhYius3A==}
    dependencies:
      stackframe: 1.3.4

  /@eslint-community/eslint-utils@4.4.0(eslint@8.7.0):
    resolution: {integrity: sha512-1/sA4dwrzBAyeUoQ6oxahHKmrZvsnLCg4RfxW3ZFGGmQkSNQPFNLV9CUEFQP1x9EYXHTo5p6xdhZM1Ne9p/AfA==}
    engines: {node: ^12.22.0 || ^14.17.0 || >=16.0.0}
    peerDependencies:
      eslint: ^6.0.0 || ^7.0.0 || >=8.0.0
    dependencies:
      eslint: 8.7.0
      eslint-visitor-keys: 3.3.0
    dev: true

  /@eslint-community/regexpp@4.5.1:
    resolution: {integrity: sha512-Z5ba73P98O1KUYCCJTUeVpja9RcGoMdncZ6T49FCUl2lN38JtCJ+3WgIDBv0AuY4WChU5PmtJmOCTlN6FZTFKQ==}
    engines: {node: ^12.0.0 || ^14.0.0 || >=16.0.0}
    dev: true

  /@eslint/eslintrc@1.3.0:
    resolution: {integrity: sha512-UWW0TMTmk2d7hLcWD1/e2g5HDM/HQ3csaLSqXCfqwh4uNDuNqlaKWXmEsL4Cs41Z0KnILNvwbHAah3C2yt06kw==}
    engines: {node: ^12.22.0 || ^14.17.0 || >=16.0.0}
    dependencies:
      ajv: 6.12.6
      debug: 4.3.4
      espree: 9.3.2
      globals: 13.15.0
      ignore: 5.2.0
      import-fresh: 3.3.0
      js-yaml: 4.1.0
      minimatch: 3.1.2
      strip-json-comments: 3.1.1
    transitivePeerDependencies:
      - supports-color
    dev: true

  /@humanwhocodes/config-array@0.9.5:
    resolution: {integrity: sha512-ObyMyWxZiCu/yTisA7uzx81s40xR2fD5Cg/2Kq7G02ajkNubJf6BopgDTmDyc3U7sXpNKM8cYOw7s7Tyr+DnCw==}
    engines: {node: '>=10.10.0'}
    dependencies:
      '@humanwhocodes/object-schema': 1.2.1
      debug: 4.3.4
      minimatch: 3.1.2
    transitivePeerDependencies:
      - supports-color
    dev: true

  /@humanwhocodes/object-schema@1.2.1:
    resolution: {integrity: sha512-ZnQMnLV4e7hDlUvw8H+U8ASL02SS2Gn6+9Ac3wGGLIe7+je2AeAOxPY+izIPJDfFDb7eDjev0Us8MO1iFRN8hA==}
    dev: true

  /@jridgewell/gen-mapping@0.3.3:
    resolution: {integrity: sha512-HLhSWOLRi875zjjMG/r+Nv0oCW8umGb0BgEhyX3dDX3egwZtB8PqLnjz3yedt8R5StBrzcg4aBpnh8UA9D1BoQ==}
    engines: {node: '>=6.0.0'}
    dependencies:
      '@jridgewell/set-array': 1.1.2
      '@jridgewell/sourcemap-codec': 1.4.15
      '@jridgewell/trace-mapping': 0.3.18

  /@jridgewell/resolve-uri@3.1.0:
    resolution: {integrity: sha512-F2msla3tad+Mfht5cJq7LSXcdudKTWCVYUgw6pLFOOHSTtZlj6SWNYAp+AhuqLmWdBO2X5hPrLcu8cVP8fy28w==}
    engines: {node: '>=6.0.0'}

  /@jridgewell/set-array@1.1.2:
    resolution: {integrity: sha512-xnkseuNADM0gt2bs+BvhO0p78Mk762YnZdsuzFV018NoG1Sj1SCQvpSqa7XUaTam5vAGasABV9qXASMKnFMwMw==}
    engines: {node: '>=6.0.0'}

  /@jridgewell/sourcemap-codec@1.4.14:
    resolution: {integrity: sha512-XPSJHWmi394fuUuzDnGz1wiKqWfo1yXecHQMRf2l6hztTO+nPru658AyDngaBe7isIxEkRsPR3FZh+s7iVa4Uw==}

  /@jridgewell/sourcemap-codec@1.4.15:
    resolution: {integrity: sha512-eF2rxCRulEKXHTRiDrDy6erMYWqNw4LPdQ8UQA4huuxaQsVeRPFl2oM8oDGxMFhJUWZf9McpLtJasDDZb/Bpeg==}

  /@jridgewell/trace-mapping@0.3.18:
    resolution: {integrity: sha512-w+niJYzMHdd7USdiH2U6869nqhD2nbfZXND5Yp93qIbEmnDNk7PD48o+YchRVpzMU7M6jVCbenTR7PA1FLQ9pA==}
    dependencies:
      '@jridgewell/resolve-uri': 3.1.0
      '@jridgewell/sourcemap-codec': 1.4.14

  /@microsoft/tsdoc-config@0.16.1:
    resolution: {integrity: sha512-2RqkwiD4uN6MLnHFljqBlZIXlt/SaUT6cuogU1w2ARw4nKuuppSmR0+s+NC+7kXBQykd9zzu0P4HtBpZT5zBpQ==}
    dependencies:
      '@microsoft/tsdoc': 0.14.1
      ajv: 6.12.6
      jju: 1.4.0
      resolve: 1.19.0
    dev: true

  /@microsoft/tsdoc@0.14.1:
    resolution: {integrity: sha512-6Wci+Tp3CgPt/B9B0a3J4s3yMgLNSku6w5TV6mN+61C71UqsRBv2FUibBf3tPGlNxebgPHMEUzKpb1ggE8KCKw==}
    dev: true

  /@nodelib/fs.scandir@2.1.5:
    resolution: {integrity: sha512-vq24Bq3ym5HEQm2NKCr3yXDwjc7vTsEThRDnkp2DK9p1uqLR+DHurm/NOTo0KG7HYHU7eppKZj3MyqYuMBf62g==}
    engines: {node: '>= 8'}
    dependencies:
      '@nodelib/fs.stat': 2.0.5
      run-parallel: 1.2.0

  /@nodelib/fs.stat@2.0.5:
    resolution: {integrity: sha512-RkhPPp2zrqDAQA/2jNhnztcPAlv64XdhIp7a7454A5ovI7Bukxgt7MX7udwAu3zg1DcpPU0rz3VV1SeaqvY4+A==}
    engines: {node: '>= 8'}

  /@nodelib/fs.walk@1.2.7:
    resolution: {integrity: sha512-BTIhocbPBSrRmHxOAJFtR18oLhxTtAFDAvL8hY1S3iU8k+E60W/YFs4jrixGzQjMpF4qPXxIQHcjVD9dz1C2QA==}
    engines: {node: '>= 8'}
    dependencies:
      '@nodelib/fs.scandir': 2.1.5
      fastq: 1.11.0

  /@pnpm/crypto.base32-hash@1.0.1:
    resolution: {integrity: sha512-pzAXNn6KxTA3kbcI3iEnYs4vtH51XEVqmK/1EiD18MaPKylhqy8UvMJK3zKG+jeP82cqQbozcTGm4yOQ8i3vNw==}
    engines: {node: '>=14.6'}
    dependencies:
      rfc4648: 1.5.2

<<<<<<< HEAD
  /@pnpm/crypto.base32-hash/2.0.0:
=======
  /@pnpm/crypto.base32-hash@2.0.0:
>>>>>>> c2d8460f
    resolution: {integrity: sha512-3ttOeHBpmWRbgJrpDQ8Nwd3W8s8iuiP5YZM0JRyKWaMtX8lu9d7/AKyxPmhYsMJuN+q/1dwHa7QFeDZJ53b0oA==}
    engines: {node: '>=16.14'}
    dependencies:
      rfc4648: 1.5.2

<<<<<<< HEAD
  /@pnpm/dependency-path/2.1.2:
=======
  /@pnpm/dependency-path@2.1.2:
>>>>>>> c2d8460f
    resolution: {integrity: sha512-BXEMdGHZG2y8z7hZAVn+r0z+IdszFZbVPpAp3xyDH3gDN30A4HCVhhCUUf0mthqQZsT131jK4HW82EUwEiW01A==}
    engines: {node: '>=16.14'}
    dependencies:
      '@pnpm/crypto.base32-hash': 2.0.0
      '@pnpm/types': 9.1.0
      encode-registry: 3.0.0
<<<<<<< HEAD
      semver: 7.5.1

  /@pnpm/error/1.4.0:
=======
      semver: 7.5.4

  /@pnpm/error@1.4.0:
>>>>>>> c2d8460f
    resolution: {integrity: sha512-vxkRrkneBPVmP23kyjnYwVOtipwlSl6UfL+h+Xa3TrABJTz5rYBXemlTsU5BzST8U4pD7YDkTb3SQu+MMuIDKA==}
    engines: {node: '>=10.16'}

  /@pnpm/link-bins@5.3.25:
    resolution: {integrity: sha512-9Xq8lLNRHFDqvYPXPgaiKkZ4rtdsm7izwM/cUsFDc5IMnG0QYIVBXQbgwhz2UvjUotbJrvfKLJaCfA3NGBnLDg==}
    engines: {node: '>=10.16'}
    dependencies:
      '@pnpm/error': 1.4.0
      '@pnpm/package-bins': 4.1.0
      '@pnpm/read-modules-dir': 2.0.3
      '@pnpm/read-package-json': 4.0.0
      '@pnpm/read-project-manifest': 1.1.7
      '@pnpm/types': 6.4.0
      '@zkochan/cmd-shim': 5.4.1
      is-subdir: 1.2.0
      is-windows: 1.0.2
      mz: 2.7.0
      normalize-path: 3.0.0
      p-settle: 4.1.1
      ramda: 0.27.2

  /@pnpm/package-bins@4.1.0:
    resolution: {integrity: sha512-57/ioGYLBbVRR80Ux9/q2i3y8Q+uQADc3c+Yse8jr/60YLOi3jcWz13e2Jy+ANYtZI258Qc5wk2X077rp0Ly/Q==}
    engines: {node: '>=10.16'}
    dependencies:
      '@pnpm/types': 6.4.0
      fast-glob: 3.3.1
      is-subdir: 1.2.0

  /@pnpm/read-modules-dir@2.0.3:
    resolution: {integrity: sha512-i9OgRvSlxrTS9a2oXokhDxvQzDtfqtsooJ9jaGoHkznue5aFCTSrNZFQ6M18o8hC03QWfnxaKi0BtOvNkKu2+A==}
    engines: {node: '>=10.13'}
    dependencies:
      mz: 2.7.0

  /@pnpm/read-package-json@4.0.0:
    resolution: {integrity: sha512-1cr2tEwe4YU6SI0Hmg+wnsr6yxBt2iJtqv6wrF84On8pS9hx4A2PLw3CIgbwxaG0b+ur5wzhNogwl4qD5FLFNg==}
    engines: {node: '>=10.16'}
    dependencies:
      '@pnpm/error': 1.4.0
      '@pnpm/types': 6.4.0
      load-json-file: 6.2.0
      normalize-package-data: 3.0.3

  /@pnpm/read-project-manifest@1.1.7:
    resolution: {integrity: sha512-tj8ExXZeDcMmMUj7D292ETe/RiEirr1X1wpT6Zy85z2MrFYoG9jfCJpps40OdZBNZBhxbuKtGPWKVSgXD0yrVw==}
    engines: {node: '>=10.16'}
    dependencies:
      '@pnpm/error': 1.4.0
      '@pnpm/types': 6.4.0
      '@pnpm/write-project-manifest': 1.1.7
      detect-indent: 6.1.0
      fast-deep-equal: 3.1.3
      graceful-fs: 4.2.4
      is-windows: 1.0.2
      json5: 2.2.3
      parse-json: 5.2.0
      read-yaml-file: 2.1.0
      sort-keys: 4.2.0
      strip-bom: 4.0.0

  /@pnpm/types@6.4.0:
    resolution: {integrity: sha512-nco4+4sZqNHn60Y4VE/fbtlShCBqipyUO+nKRPvDHqLrecMW9pzHWMVRxk4nrMRoeowj3q0rX3GYRBa8lsHTAg==}
    engines: {node: '>=10.16'}

  /@pnpm/types@8.9.0:
    resolution: {integrity: sha512-3MYHYm8epnciApn6w5Fzx6sepawmsNU7l6lvIq+ER22/DPSrr83YMhU/EQWnf4lORn2YyiXFj0FJSyJzEtIGmw==}
    engines: {node: '>=14.6'}

<<<<<<< HEAD
  /@pnpm/types/9.1.0:
    resolution: {integrity: sha512-MMPDMLOY17bfNhLhR9Qmq6/2keoocnR5DWXZfZDC4dKXugrMsE1jB6RnuU8swJIo4zyCsMT/iVSAtl/XK+9Z+A==}
    engines: {node: '>=16.14'}

  /@pnpm/write-project-manifest/1.1.7:
=======
  /@pnpm/types@9.1.0:
    resolution: {integrity: sha512-MMPDMLOY17bfNhLhR9Qmq6/2keoocnR5DWXZfZDC4dKXugrMsE1jB6RnuU8swJIo4zyCsMT/iVSAtl/XK+9Z+A==}
    engines: {node: '>=16.14'}

  /@pnpm/write-project-manifest@1.1.7:
>>>>>>> c2d8460f
    resolution: {integrity: sha512-OLkDZSqkA1mkoPNPvLFXyI6fb0enCuFji6Zfditi/CLAo9kmIhQFmEUDu4krSB8i908EljG8YwL5Xjxzm5wsWA==}
    engines: {node: '>=10.16'}
    dependencies:
      '@pnpm/types': 6.4.0
      json5: 2.2.3
      mz: 2.7.0
      write-file-atomic: 3.0.3
      write-yaml-file: 4.2.0

  /@sindresorhus/is@0.14.0:
    resolution: {integrity: sha512-9NET910DNaIPngYnLLPeg+Ogzqsi9uM4mSboU5y6p8S5DzMTVEsJZrawi+BoDNUVBa2DhJqQYUFvMDfgU062LQ==}
    engines: {node: '>=6'}

  /@szmarczak/http-timer@1.1.2:
    resolution: {integrity: sha512-XIB2XbzHTN6ieIjfIMV9hlVcfPU26s2vafYWQcZHWXHOxiaRZYEDKEwdl129Zyg50+foYV2jCgtrqSA6qNuNSA==}
    engines: {node: '>=6'}
    dependencies:
      defer-to-connect: 1.1.3

  /@types/argparse@1.0.38:
    resolution: {integrity: sha512-ebDJ9b0e702Yr7pWgB0jzm+CX4Srzz8RcXtLJDJB+BSccqMa36uyH/zUsSYao5+BD1ytv3k3rPYCq4mAE1hsXA==}

  /@types/error-stack-parser@2.0.0:
    resolution: {integrity: sha512-O2ZQvaCuvqgpSOFzHST/VELij9sm5P84bouCz6z8DysloeY47JpeUyvv00TE0LrZPsG2qleUK00anUaLsvUMHQ==}
    deprecated: This is a stub types definition for error-stack-parser (https://github.com/stacktracejs/error-stack-parser). error-stack-parser provides its own type definitions, so you don't need @types/error-stack-parser installed!
    dependencies:
      error-stack-parser: 2.1.4

  /@types/json-schema@7.0.11:
    resolution: {integrity: sha512-wOuvG1SN4Us4rez+tylwwwCV1psiNVOkJeM3AUWUNWg/jDQY2+HE/444y5gc+jBmRqASOm2Oeh5c1axHobwRKQ==}
    dev: true

  /@types/keyv@3.1.4:
    resolution: {integrity: sha512-BQ5aZNSCpj7D6K2ksrRCTmKRLEpnPvWDiLPfoGyhZ++8YtiK9d/3DBKPJgry359X/P1PfruyYwvnvwFjuEiEIg==}
    dependencies:
      '@types/node': 18.17.15

  /@types/lodash@4.14.195:
    resolution: {integrity: sha512-Hwx9EUgdwf2GLarOjQp5ZH8ZmblzcbTBC2wtQWNKARBSxM9ezRIAUpeDTgoQRAFB0+8CNWXVA9+MaSOzOF3nPg==}

  /@types/minimatch@3.0.5:
    resolution: {integrity: sha512-Klz949h02Gz2uZCMGwDUSDS1YBlTdDDgbWHi+81l29tQALUtvz4rAYi5uoVhE5Lagoq6DeqAUlbrHvW/mXDgdQ==}

  /@types/minimist@1.2.2:
    resolution: {integrity: sha512-jhuKLIRrhvCPLqwPcx6INqmKeiA5EWrsCOPhrlFSrbrmU4ZMPjj5Ul/oLCMDO98XRUIwVm78xICz4EPCektzeQ==}

  /@types/node-fetch@2.6.2:
    resolution: {integrity: sha512-DHqhlq5jeESLy19TYhLakJ07kNumXWjcDdxXsLUMJZ6ue8VZJj4kLPQVE/2mdHh3xZziNF1xppu5lwmS53HR+A==}
    dependencies:
      '@types/node': 18.17.15
      form-data: 3.0.1

  /@types/node@18.17.15:
    resolution: {integrity: sha1-MTAaJzucp9Vo/m0cNa5S4Ps/jWo=}

  /@types/normalize-package-data@2.4.1:
    resolution: {integrity: sha512-Gj7cI7z+98M282Tqmp2K5EIsoouUEzbBJhQQzDE3jSIRk6r9gsz0oUokqIUR4u1R3dMHo0pDHM7sNOHyhulypw==}

  /@types/parse-json@4.0.0:
    resolution: {integrity: sha512-//oorEZjL6sbPcKUaCdIGlIUeH26mgzimjBB77G6XRgnDl/L5wOnpyBGRe/Mmf5CVW3PwEBE1NjiMZ/ssFh4wA==}

  /@types/responselike@1.0.0:
    resolution: {integrity: sha512-85Y2BjiufFzaMIlvJDvTTB8Fxl2xfLo4HgmHzVBz08w4wDePCTjYw66PdrolO0kzli3yam/YCgRufyo1DdQVTA==}
    dependencies:
      '@types/node': 18.17.15

  /@types/semver@7.5.0:
    resolution: {integrity: sha512-G8hZ6XJiHnuhQKR7ZmysCeJWE08o8T0AXtk5darsCaTVsYZhhgUrq53jizaR2FvsoeCwJhlmwTjkXBY5Pn/ZHw==}
    dev: true

  /@types/tapable@1.0.6:
    resolution: {integrity: sha512-W+bw9ds02rAQaMvaLYxAbJ6cvguW/iJXNT6lTssS1ps6QdrMKttqEAMEG/b5CR8TZl3/L7/lH0ZV5nNR1LXikA==}
    dev: true

  /@typescript-eslint/eslint-plugin@5.59.9(@typescript-eslint/parser@5.59.9)(eslint@8.7.0)(typescript@4.7.4):
    resolution: {integrity: sha512-4uQIBq1ffXd2YvF7MAvehWKW3zVv/w+mSfRAu+8cKbfj3nwzyqJLNcZJpQ/WZ1HLbJDiowwmQ6NO+63nCA+fqA==}
    engines: {node: ^12.22.0 || ^14.17.0 || >=16.0.0}
    peerDependencies:
      '@typescript-eslint/parser': ^5.0.0
      eslint: ^6.0.0 || ^7.0.0 || ^8.0.0
      typescript: '*'
    peerDependenciesMeta:
      typescript:
        optional: true
    dependencies:
      '@eslint-community/regexpp': 4.5.1
      '@typescript-eslint/parser': 5.59.9(eslint@8.7.0)(typescript@4.7.4)
      '@typescript-eslint/scope-manager': 5.59.9
      '@typescript-eslint/type-utils': 5.59.9(eslint@8.7.0)(typescript@4.7.4)
      '@typescript-eslint/utils': 5.59.9(eslint@8.7.0)(typescript@4.7.4)
      debug: 4.3.4
      eslint: 8.7.0
      grapheme-splitter: 1.0.4
      ignore: 5.2.0
      natural-compare-lite: 1.4.0
<<<<<<< HEAD
      semver: 7.5.1
      tsutils: 3.21.0_typescript@5.0.4
      typescript: 5.0.4
=======
      semver: 7.5.4
      tsutils: 3.21.0(typescript@4.7.4)
      typescript: 4.7.4
>>>>>>> c2d8460f
    transitivePeerDependencies:
      - supports-color
    dev: true

  /@typescript-eslint/eslint-plugin@5.59.9(@typescript-eslint/parser@5.59.9)(eslint@8.7.0)(typescript@5.0.4):
    resolution: {integrity: sha512-4uQIBq1ffXd2YvF7MAvehWKW3zVv/w+mSfRAu+8cKbfj3nwzyqJLNcZJpQ/WZ1HLbJDiowwmQ6NO+63nCA+fqA==}
    engines: {node: ^12.22.0 || ^14.17.0 || >=16.0.0}
    peerDependencies:
      '@typescript-eslint/parser': ^5.0.0
      eslint: ^6.0.0 || ^7.0.0 || ^8.0.0
      typescript: '*'
    peerDependenciesMeta:
      typescript:
        optional: true
    dependencies:
      '@eslint-community/regexpp': 4.5.1
      '@typescript-eslint/parser': 5.59.9(eslint@8.7.0)(typescript@5.0.4)
      '@typescript-eslint/scope-manager': 5.59.9
      '@typescript-eslint/type-utils': 5.59.9(eslint@8.7.0)(typescript@5.0.4)
      '@typescript-eslint/utils': 5.59.9(eslint@8.7.0)(typescript@5.0.4)
      debug: 4.3.4
      eslint: 8.7.0
      grapheme-splitter: 1.0.4
      ignore: 5.2.0
      natural-compare-lite: 1.4.0
<<<<<<< HEAD
      semver: 7.5.1
      tsutils: 3.21.0_typescript@4.7.4
      typescript: 4.7.4
=======
      semver: 7.5.4
      tsutils: 3.21.0(typescript@5.0.4)
      typescript: 5.0.4
>>>>>>> c2d8460f
    transitivePeerDependencies:
      - supports-color
    dev: true

  /@typescript-eslint/experimental-utils@5.59.9(eslint@8.7.0)(typescript@4.7.4):
    resolution: {integrity: sha512-eZTK/Ci0QAqNc/q2MqMwI2+QI5ZI9HM12FcfGwbEvKif5ev/CIIYLmrlckvgPrC8XSbl39HtErR5NJiQkRkvWg==}
    engines: {node: ^12.22.0 || ^14.17.0 || >=16.0.0}
    peerDependencies:
      eslint: ^6.0.0 || ^7.0.0 || ^8.0.0
    dependencies:
      '@typescript-eslint/utils': 5.59.9(eslint@8.7.0)(typescript@4.7.4)
      eslint: 8.7.0
    transitivePeerDependencies:
      - supports-color
      - typescript
    dev: true

  /@typescript-eslint/experimental-utils@5.59.9(eslint@8.7.0)(typescript@5.0.4):
    resolution: {integrity: sha512-eZTK/Ci0QAqNc/q2MqMwI2+QI5ZI9HM12FcfGwbEvKif5ev/CIIYLmrlckvgPrC8XSbl39HtErR5NJiQkRkvWg==}
    engines: {node: ^12.22.0 || ^14.17.0 || >=16.0.0}
    peerDependencies:
      eslint: ^6.0.0 || ^7.0.0 || ^8.0.0
    dependencies:
      '@typescript-eslint/utils': 5.59.9(eslint@8.7.0)(typescript@5.0.4)
      eslint: 8.7.0
    transitivePeerDependencies:
      - supports-color
      - typescript
    dev: true

  /@typescript-eslint/parser@5.59.9(eslint@8.7.0)(typescript@4.7.4):
    resolution: {integrity: sha512-FsPkRvBtcLQ/eVK1ivDiNYBjn3TGJdXy2fhXX+rc7czWl4ARwnpArwbihSOHI2Peg9WbtGHrbThfBUkZZGTtvQ==}
    engines: {node: ^12.22.0 || ^14.17.0 || >=16.0.0}
    peerDependencies:
      eslint: ^6.0.0 || ^7.0.0 || ^8.0.0
      typescript: '*'
    peerDependenciesMeta:
      typescript:
        optional: true
    dependencies:
      '@typescript-eslint/scope-manager': 5.59.9
      '@typescript-eslint/types': 5.59.9
      '@typescript-eslint/typescript-estree': 5.59.9(typescript@4.7.4)
      debug: 4.3.4
      eslint: 8.7.0
      typescript: 4.7.4
    transitivePeerDependencies:
      - supports-color
    dev: true

  /@typescript-eslint/parser@5.59.9(eslint@8.7.0)(typescript@5.0.4):
    resolution: {integrity: sha512-FsPkRvBtcLQ/eVK1ivDiNYBjn3TGJdXy2fhXX+rc7czWl4ARwnpArwbihSOHI2Peg9WbtGHrbThfBUkZZGTtvQ==}
    engines: {node: ^12.22.0 || ^14.17.0 || >=16.0.0}
    peerDependencies:
      eslint: ^6.0.0 || ^7.0.0 || ^8.0.0
      typescript: '*'
    peerDependenciesMeta:
      typescript:
        optional: true
    dependencies:
      '@typescript-eslint/scope-manager': 5.59.9
      '@typescript-eslint/types': 5.59.9
      '@typescript-eslint/typescript-estree': 5.59.9(typescript@5.0.4)
      debug: 4.3.4
      eslint: 8.7.0
      typescript: 5.0.4
    transitivePeerDependencies:
      - supports-color
    dev: true

  /@typescript-eslint/scope-manager@5.59.9:
    resolution: {integrity: sha512-8RA+E+w78z1+2dzvK/tGZ2cpGigBZ58VMEHDZtpE1v+LLjzrYGc8mMaTONSxKyEkz3IuXFM0IqYiGHlCsmlZxQ==}
    engines: {node: ^12.22.0 || ^14.17.0 || >=16.0.0}
    dependencies:
      '@typescript-eslint/types': 5.59.9
      '@typescript-eslint/visitor-keys': 5.59.9
    dev: true

  /@typescript-eslint/type-utils@5.59.9(eslint@8.7.0)(typescript@4.7.4):
    resolution: {integrity: sha512-ksEsT0/mEHg9e3qZu98AlSrONAQtrSTljL3ow9CGej8eRo7pe+yaC/mvTjptp23Xo/xIf2mLZKC6KPv4Sji26Q==}
    engines: {node: ^12.22.0 || ^14.17.0 || >=16.0.0}
    peerDependencies:
      eslint: '*'
      typescript: '*'
    peerDependenciesMeta:
      typescript:
        optional: true
    dependencies:
      '@typescript-eslint/typescript-estree': 5.59.9(typescript@4.7.4)
      '@typescript-eslint/utils': 5.59.9(eslint@8.7.0)(typescript@4.7.4)
      debug: 4.3.4
      eslint: 8.7.0
      tsutils: 3.21.0(typescript@4.7.4)
      typescript: 4.7.4
    transitivePeerDependencies:
      - supports-color
    dev: true

  /@typescript-eslint/type-utils@5.59.9(eslint@8.7.0)(typescript@5.0.4):
    resolution: {integrity: sha512-ksEsT0/mEHg9e3qZu98AlSrONAQtrSTljL3ow9CGej8eRo7pe+yaC/mvTjptp23Xo/xIf2mLZKC6KPv4Sji26Q==}
    engines: {node: ^12.22.0 || ^14.17.0 || >=16.0.0}
    peerDependencies:
      eslint: '*'
      typescript: '*'
    peerDependenciesMeta:
      typescript:
        optional: true
    dependencies:
      '@typescript-eslint/typescript-estree': 5.59.9(typescript@5.0.4)
      '@typescript-eslint/utils': 5.59.9(eslint@8.7.0)(typescript@5.0.4)
      debug: 4.3.4
      eslint: 8.7.0
      tsutils: 3.21.0(typescript@5.0.4)
      typescript: 5.0.4
    transitivePeerDependencies:
      - supports-color
    dev: true

  /@typescript-eslint/types@5.59.9:
    resolution: {integrity: sha512-uW8H5NRgTVneSVTfiCVffBb8AbwWSKg7qcA4Ot3JI3MPCJGsB4Db4BhvAODIIYE5mNj7Q+VJkK7JxmRhk2Lyjw==}
    engines: {node: ^12.22.0 || ^14.17.0 || >=16.0.0}
    dev: true

  /@typescript-eslint/typescript-estree@5.59.9(typescript@4.7.4):
    resolution: {integrity: sha512-pmM0/VQ7kUhd1QyIxgS+aRvMgw+ZljB3eDb+jYyp6d2bC0mQWLzUDF+DLwCTkQ3tlNyVsvZRXjFyV0LkU/aXjA==}
    engines: {node: ^12.22.0 || ^14.17.0 || >=16.0.0}
    peerDependencies:
      typescript: '*'
    peerDependenciesMeta:
      typescript:
        optional: true
    dependencies:
      '@typescript-eslint/types': 5.59.9
      '@typescript-eslint/visitor-keys': 5.59.9
      debug: 4.3.4
      globby: 11.1.0
      is-glob: 4.0.3
<<<<<<< HEAD
      semver: 7.5.1
      tsutils: 3.21.0_typescript@4.7.4
=======
      semver: 7.5.4
      tsutils: 3.21.0(typescript@4.7.4)
>>>>>>> c2d8460f
      typescript: 4.7.4
    transitivePeerDependencies:
      - supports-color
    dev: true

  /@typescript-eslint/typescript-estree@5.59.9(typescript@5.0.4):
    resolution: {integrity: sha512-pmM0/VQ7kUhd1QyIxgS+aRvMgw+ZljB3eDb+jYyp6d2bC0mQWLzUDF+DLwCTkQ3tlNyVsvZRXjFyV0LkU/aXjA==}
    engines: {node: ^12.22.0 || ^14.17.0 || >=16.0.0}
    peerDependencies:
      typescript: '*'
    peerDependenciesMeta:
      typescript:
        optional: true
    dependencies:
      '@typescript-eslint/types': 5.59.9
      '@typescript-eslint/visitor-keys': 5.59.9
      debug: 4.3.4
      globby: 11.1.0
      is-glob: 4.0.3
<<<<<<< HEAD
      semver: 7.5.1
      tsutils: 3.21.0_typescript@5.0.4
=======
      semver: 7.5.4
      tsutils: 3.21.0(typescript@5.0.4)
>>>>>>> c2d8460f
      typescript: 5.0.4
    transitivePeerDependencies:
      - supports-color
    dev: true

  /@typescript-eslint/utils@5.59.9(eslint@8.7.0)(typescript@4.7.4):
    resolution: {integrity: sha512-1PuMYsju/38I5Ggblaeb98TOoUvjhRvLpLa1DoTOFaLWqaXl/1iQ1eGurTXgBY58NUdtfTXKP5xBq7q9NDaLKg==}
    engines: {node: ^12.22.0 || ^14.17.0 || >=16.0.0}
    peerDependencies:
      eslint: ^6.0.0 || ^7.0.0 || ^8.0.0
    dependencies:
      '@eslint-community/eslint-utils': 4.4.0(eslint@8.7.0)
      '@types/json-schema': 7.0.11
      '@types/semver': 7.5.0
      '@typescript-eslint/scope-manager': 5.59.9
      '@typescript-eslint/types': 5.59.9
      '@typescript-eslint/typescript-estree': 5.59.9(typescript@4.7.4)
      eslint: 8.7.0
      eslint-scope: 5.1.1
<<<<<<< HEAD
      semver: 7.5.1
=======
      semver: 7.5.4
>>>>>>> c2d8460f
    transitivePeerDependencies:
      - supports-color
      - typescript
    dev: true

  /@typescript-eslint/utils@5.59.9(eslint@8.7.0)(typescript@5.0.4):
    resolution: {integrity: sha512-1PuMYsju/38I5Ggblaeb98TOoUvjhRvLpLa1DoTOFaLWqaXl/1iQ1eGurTXgBY58NUdtfTXKP5xBq7q9NDaLKg==}
    engines: {node: ^12.22.0 || ^14.17.0 || >=16.0.0}
    peerDependencies:
      eslint: ^6.0.0 || ^7.0.0 || ^8.0.0
    dependencies:
      '@eslint-community/eslint-utils': 4.4.0(eslint@8.7.0)
      '@types/json-schema': 7.0.11
      '@types/semver': 7.5.0
      '@typescript-eslint/scope-manager': 5.59.9
      '@typescript-eslint/types': 5.59.9
      '@typescript-eslint/typescript-estree': 5.59.9(typescript@5.0.4)
      eslint: 8.7.0
      eslint-scope: 5.1.1
<<<<<<< HEAD
      semver: 7.5.1
=======
      semver: 7.5.4
>>>>>>> c2d8460f
    transitivePeerDependencies:
      - supports-color
      - typescript
    dev: true

  /@typescript-eslint/visitor-keys@5.59.9:
    resolution: {integrity: sha512-bT7s0td97KMaLwpEBckbzj/YohnvXtqbe2XgqNvTl6RJVakY5mvENOTPvw5u66nljfZxthESpDozs86U+oLY8Q==}
    engines: {node: ^12.22.0 || ^14.17.0 || >=16.0.0}
    dependencies:
      '@typescript-eslint/types': 5.59.9
      eslint-visitor-keys: 3.3.0
    dev: true

  /@vue/compiler-core@3.3.4:
    resolution: {integrity: sha512-cquyDNvZ6jTbf/+x+AgM2Arrp6G4Dzbb0R64jiG804HRMfRiFXWI6kqUVqZ6ZR0bQhIoQjB4+2bhNtVwndW15g==}
    dependencies:
      '@babel/parser': 7.22.5
      '@vue/shared': 3.3.4
      estree-walker: 2.0.2
      source-map-js: 1.0.2

  /@vue/compiler-dom@3.3.4:
    resolution: {integrity: sha512-wyM+OjOVpuUukIq6p5+nwHYtj9cFroz9cwkfmP9O1nzH68BenTTv0u7/ndggT8cIQlnBeOo6sUT/gvHcIkLA5w==}
    dependencies:
      '@vue/compiler-core': 3.3.4
      '@vue/shared': 3.3.4

  /@vue/compiler-sfc@3.3.4:
    resolution: {integrity: sha512-6y/d8uw+5TkCuzBkgLS0v3lSM3hJDntFEiUORM11pQ/hKvkhSKZrXW6i69UyXlJQisJxuUEJKAWEqWbWsLeNKQ==}
    dependencies:
      '@babel/parser': 7.22.5
      '@vue/compiler-core': 3.3.4
      '@vue/compiler-dom': 3.3.4
      '@vue/compiler-ssr': 3.3.4
      '@vue/reactivity-transform': 3.3.4
      '@vue/shared': 3.3.4
      estree-walker: 2.0.2
      magic-string: 0.30.0
      postcss: 8.4.24
      source-map-js: 1.0.2

  /@vue/compiler-ssr@3.3.4:
    resolution: {integrity: sha512-m0v6oKpup2nMSehwA6Uuu+j+wEwcy7QmwMkVNVfrV9P2qE5KshC6RwOCq8fjGS/Eak/uNb8AaWekfiXxbBB6gQ==}
    dependencies:
      '@vue/compiler-dom': 3.3.4
      '@vue/shared': 3.3.4

  /@vue/reactivity-transform@3.3.4:
    resolution: {integrity: sha512-MXgwjako4nu5WFLAjpBnCj/ieqcjE2aJBINUNQzkZQfzIZA4xn+0fV1tIYBJvvva3N3OvKGofRLvQIwEQPpaXw==}
    dependencies:
      '@babel/parser': 7.22.5
      '@vue/compiler-core': 3.3.4
      '@vue/shared': 3.3.4
      estree-walker: 2.0.2
      magic-string: 0.30.0

  /@vue/shared@3.3.4:
    resolution: {integrity: sha512-7OjdcV8vQ74eiz1TZLzZP4JwqM5fA94K6yntPS5Z25r9HDuGNzaGdgvwKYq6S+MxwF0TFRwe50fIR/MYnakdkQ==}

  /@yarnpkg/lockfile@1.0.2:
    resolution: {integrity: sha512-MqJ00WXw89ga0rK6GZkdmmgv3bAsxpJixyTthjcix73O44pBqotyU2BejBkLuIsaOBI6SEu77vAnSyLe5iIHkw==}

  /@zkochan/cmd-shim@5.4.1:
    resolution: {integrity: sha512-odWb1qUzt0dIOEUPyWBEpFDYQPRjEMr/dbHHAfgBkVkYR9aO7Zo+I7oYWrXIxl+cKlC7+49ftPm8uJxL1MA9kw==}
    engines: {node: '>=10.13'}
    dependencies:
      cmd-extension: 1.0.2
      graceful-fs: 4.2.11
      is-windows: 1.0.2

  /acorn-jsx@5.3.2(acorn@8.7.1):
    resolution: {integrity: sha512-rq9s+JNhf0IChjtDXxllJ7g41oZk5SlXtp0LHwyA5cejwn7vKmKp4pPri6YEePv2PU65sAsegbXtIinmDFDXgQ==}
    peerDependencies:
      acorn: ^6.0.0 || ^7.0.0 || ^8.0.0
    dependencies:
      acorn: 8.7.1
    dev: true

  /acorn@8.7.1:
    resolution: {integrity: sha512-Xx54uLJQZ19lKygFXOWsscKUbsBZW0CPykPhVQdhIeIwrbPmJzqeASDInc8nKBnp/JT6igTs82qPXz069H8I/A==}
    engines: {node: '>=0.4.0'}
    hasBin: true
    dev: true

  /agent-base@6.0.2:
    resolution: {integrity: sha512-RZNwNclF7+MS/8bDg70amg32dyeZGZxiDuQmZxKLAlQjr3jGyLx+4Kkk58UO7D2QdgFIQCovuSuZESne6RG6XQ==}
    engines: {node: '>= 6.0.0'}
    dependencies:
      debug: 4.3.4
    transitivePeerDependencies:
      - supports-color

  /ajv@6.12.6:
    resolution: {integrity: sha512-j3fVLgvTo527anyYyJOGTYJbG+vnnQYvE0m5mmkc1TK+nxAppkCLMIL0aZ4dblVCNoGShhm+kzE4ZUykBoMg4g==}
    dependencies:
      fast-deep-equal: 3.1.3
      fast-json-stable-stringify: 2.1.0
      json-schema-traverse: 0.4.1
      uri-js: 4.4.1
    dev: true

  /ansi-align@3.0.1:
    resolution: {integrity: sha512-IOfwwBF5iczOjp/WeY4YxyjqAFMQoZufdQWDd19SEExbVLNXqvpzSJ/M7Za4/sCPmQ0+GRquoA7bGcINcxew6w==}
    dependencies:
      string-width: 4.2.3

  /ansi-escapes@4.3.2:
    resolution: {integrity: sha512-gKXj5ALrKWQLsYG9jlTRmR/xKluxHV+Z9QEwNIgCfM1/uwPMCuzVVnh5mwTd+OuBZcwSIMbqssNWRm1lE51QaQ==}
    engines: {node: '>=8'}
    dependencies:
      type-fest: 0.21.3

  /ansi-regex@5.0.1:
    resolution: {integrity: sha512-quJQXlTSUGL2LH9SUXo8VwsY4soanhgo6LNSm84E1LBcE8s3O0wpdiRzyR9z/ZZJMlMWv37qOOb9pdJlMUEKFQ==}
    engines: {node: '>=8'}

  /ansi-styles@3.2.1:
    resolution: {integrity: sha512-VT0ZI6kZRdTh8YyJw3SMbYm/u+NqfsAxEpWO0Pf9sq8/e94WxxOpPKx9FR1FlyCtOVDNOQ+8ntlqFxiRc+r5qA==}
    engines: {node: '>=4'}
    dependencies:
      color-convert: 1.9.3

  /ansi-styles@4.3.0:
    resolution: {integrity: sha512-zbB9rCJAT1rbjiVDb2hqKFHNYLxgtk8NURxZ3IZwD3F6NtxbXZQCnnSi1Lkx+IDohdPlFp222wVALIheZJQSEg==}
    engines: {node: '>=8'}
    dependencies:
      color-convert: 2.0.1

  /any-promise@1.3.0:
    resolution: {integrity: sha512-7UvmKalWRt1wgjL1RrGxoSJW/0QZFIegpeGvZG9kjp8vrRu55XTHbwnqq2GpXm9uLbcuhxm3IqX9OB4MZR1b2A==}

  /anymatch@3.1.2:
    resolution: {integrity: sha512-P43ePfOAIupkguHUycrc4qJ9kz8ZiuOUijaETwX7THt0Y/GNK7v0aa8rY816xWjZ7rJdA5XdMcpVFTKMq+RvWg==}
    engines: {node: '>= 8'}
    dependencies:
      normalize-path: 3.0.0
      picomatch: 2.3.0

  /argparse@1.0.10:
    resolution: {integrity: sha512-o5Roy6tNG4SL/FOkCAN6RzjiakZS25RLYFrcMttJqbdd8BWrnA+fGz57iN5Pb06pvBGvl5gQ0B48dJlslXvoTg==}
    dependencies:
      sprintf-js: 1.0.3

  /argparse@2.0.1:
    resolution: {integrity: sha512-8+9WqebbFzpX9OR+Wa6O29asIogeRMzcGtAINdpMHHyAg10f05aSFVBbcEqGf/PXw1EjAZ+q2/bEBg3DvurK3Q==}

  /array-differ@3.0.0:
    resolution: {integrity: sha512-THtfYS6KtME/yIAhKjZ2ul7XI96lQGHRputJQHO80LAWQnuGP4iCIN8vdMRboGbIEYBwU33q8Tch1os2+X0kMg==}
    engines: {node: '>=8'}

  /array-includes@3.1.5:
    resolution: {integrity: sha512-iSDYZMMyTPkiFasVqfuAQnWAYcvO/SeBSCGKePoEthjp4LEMTe4uLc7b025o4jAZpHhihh8xPo99TNWUWWkGDQ==}
    engines: {node: '>= 0.4'}
    dependencies:
      call-bind: 1.0.2
      define-properties: 1.1.4
      es-abstract: 1.20.1
      get-intrinsic: 1.1.1
      is-string: 1.0.7
    dev: true

  /array-union@2.1.0:
    resolution: {integrity: sha512-HGyxoOTYUyCM6stUe6EJgnd4EoewAI7zMdfqO+kGjnlZmBDz/cR5pf8r/cR4Wq60sL/p0IkcjUEEPwS3GFrIyw==}
    engines: {node: '>=8'}

  /array.prototype.flatmap@1.3.0:
    resolution: {integrity: sha512-PZC9/8TKAIxcWKdyeb77EzULHPrIX/tIZebLJUQOMR1OwYosT8yggdfWScfTBCDj5utONvOuPQQumYsU2ULbkg==}
    engines: {node: '>= 0.4'}
    dependencies:
      call-bind: 1.0.2
      define-properties: 1.1.4
      es-abstract: 1.20.1
      es-shim-unscopables: 1.0.0
    dev: true

  /arrify@1.0.1:
    resolution: {integrity: sha512-3CYzex9M9FGQjCGMGyi6/31c8GJbgb0qGyrx5HWxPd0aCwh4cB2YjMb2Xf9UuoogrMrlO9cTqnB5rI5GHZTcUA==}
    engines: {node: '>=0.10.0'}

  /arrify@2.0.1:
    resolution: {integrity: sha512-3duEwti880xqi4eAMN8AyR4a0ByT90zoYdLlevfrvU43vb0YZwZVfxOgxWrLXXXpyugL0hNZc9G6BiB5B3nUug==}
    engines: {node: '>=8'}

  /asap@2.0.6:
    resolution: {integrity: sha512-BSHWgDSAiKs50o2Re8ppvp3seVHXSRM44cdSsT9FfNEUUZLOGWVCsiWaRPWM1Znn+mqZ1OfVZ3z3DWEzSp7hRA==}

  /asynckit@0.4.0:
    resolution: {integrity: sha512-Oei9OH4tRh0YqU3GxhX79dM/mwVgvbZJaSNaRk+bshkj0S5cfHcgYakreBjrHwatXKbz+IoIdYLxrKim2MjW0Q==}

  /balanced-match@1.0.2:
    resolution: {integrity: sha512-3oSeUO0TMV67hN1AmbXsK4yaqU7tjiHlbxRDZOpH0KW9+CeX4bRAaX0Anxt0tx2MrpRpWwQaPwIlISEJhYU5Pw==}

  /base64-js@1.5.1:
    resolution: {integrity: sha512-AKpaYlHn8t4SVbOHCy+b5+KKgvR4vrsD8vbvrbiQJps7fKDTkjkDry6ji0rUJjC0kzbNePLwzxq8iypo41qeWA==}

  /better-path-resolve@1.0.0:
    resolution: {integrity: sha512-pbnl5XzGBdrFU/wT4jqmJVPn2B6UHPBOhzMQkY/SPUPB6QtUXtmBHBIwCbXJol93mOpGMnQyP/+BB19q04xj7g==}
    engines: {node: '>=4'}
    dependencies:
      is-windows: 1.0.2

  /binary-extensions@2.2.0:
    resolution: {integrity: sha512-jDctJ/IVQbZoJykoeHbhXpOlNBqGNcwXJKJog42E5HDPUwQTSdjCHdihjj0DlnheQ7blbT6dHOafNAiS8ooQKA==}
    engines: {node: '>=8'}

  /bl@4.1.0:
    resolution: {integrity: sha512-1W07cM9gS6DcLperZfFSj+bWLtaPGSOHWhPiGzXmvVJbRLdG82sH/Kn8EtW1VqWVA54AKf2h5k5BbnIbwF3h6w==}
    dependencies:
      buffer: 5.7.1
      inherits: 2.0.4
      readable-stream: 3.6.2

  /boxen@5.1.2:
    resolution: {integrity: sha512-9gYgQKXx+1nP8mP7CzFyaUARhg7D3n1dF/FnErWmu9l6JvGpNUN278h0aSb+QjoiKSWG+iZ3uHrcqk0qrY9RQQ==}
    engines: {node: '>=10'}
    dependencies:
      ansi-align: 3.0.1
      camelcase: 6.3.0
      chalk: 4.1.1
      cli-boxes: 2.2.1
      string-width: 4.2.3
      type-fest: 0.20.2
      widest-line: 3.1.0
      wrap-ansi: 7.0.0

  /brace-expansion@1.1.11:
    resolution: {integrity: sha512-iCuPHDFgrHX7H2vEI/5xpz07zSHB00TpugqhmYtVmMO6518mCuRMoOYFldEBl0g187ufozdaHgWKcYFb61qGiA==}
    dependencies:
      balanced-match: 1.0.2
      concat-map: 0.0.1

  /brace-expansion@2.0.1:
    resolution: {integrity: sha512-XnAIvQ8eM+kC6aULx6wuQiwVsnzsi9d3WxzV3FpWTGA19F621kwdbsAcFKXgKUHZWsy+mY6iL1sHTxWEFCytDA==}
    dependencies:
      balanced-match: 1.0.2
    dev: true

  /braces@3.0.2:
    resolution: {integrity: sha512-b8um+L1RzM3WDSzvhm6gIz1yfTbBt6YTlcEKAvsmqCZZFw46z626lVj9j1yEPW33H5H+lBQpZMP1k8l+78Ha0A==}
    engines: {node: '>=8'}
    dependencies:
      fill-range: 7.0.1

  /buffer@5.7.1:
    resolution: {integrity: sha512-EHcyIPBQ4BSGlvjB16k5KgAJ27CIsHY/2JBmCRReo48y9rQ3MaUzWX3KVlBa4U7MyX02HdVj0K7C3WaB3ju7FQ==}
    dependencies:
      base64-js: 1.5.1
      ieee754: 1.2.1

  /builtin-modules@1.1.1:
    resolution: {integrity: sha512-wxXCdllwGhI2kCC0MnvTGYTMvnVZTvqgypkiTI8Pa5tcz2i6VqsqwYGgqwXji+4RgCzms6EajE4IxiUH6HH8nQ==}
    engines: {node: '>=0.10.0'}
    dev: true

  /builtin-modules@3.1.0:
    resolution: {integrity: sha512-k0KL0aWZuBt2lrxrcASWDfwOLMnodeQjodT/1SxEQAXsHANgo6ZC/VEaSEHCXt7aSTZ4/4H5LKa+tBXmW7Vtvw==}
    engines: {node: '>=6'}

  /builtins@1.0.3:
    resolution: {integrity: sha512-uYBjakWipfaO/bXI7E8rq6kpwHRZK5cNYrUv2OzZSI/FvmdMyXJ2tG9dKcjEC5YHmHpUAwsargWIZNWdxb/bnQ==}

  /cacheable-request@6.1.0:
    resolution: {integrity: sha512-Oj3cAGPCqOZX7Rz64Uny2GYAZNliQSqfbePrgAQ1wKAihYmCUnraBtJtKcGR4xz7wF+LoJC+ssFZvv5BgF9Igg==}
    engines: {node: '>=8'}
    dependencies:
      clone-response: 1.0.3
      get-stream: 5.2.0
      http-cache-semantics: 4.1.1
      keyv: 3.1.0
      lowercase-keys: 2.0.0
      normalize-url: 4.5.1
      responselike: 1.0.2

  /call-bind@1.0.2:
    resolution: {integrity: sha512-7O+FbCihrB5WGbFYesctwmTKae6rOiIzmz1icreWJ+0aA7LJfuqhEso2T9ncpcFtzMQtzXf2QGGueWJGTYsqrA==}
    dependencies:
      function-bind: 1.1.1
      get-intrinsic: 1.1.1
    dev: true

  /callsite-record@4.1.4:
    resolution: {integrity: sha512-dJDrDR/pDvsf7GaDAQB+ZVmM0zEHU7I3km5EtwxmTVBwaJuOy+dmTN63/u3Lbm0gDdQN4skEtKa67Oety2dGIA==}
    dependencies:
      '@devexpress/error-stack-parser': 2.0.6
      '@types/error-stack-parser': 2.0.0
      '@types/lodash': 4.14.195
      callsite: 1.0.0
      chalk: 2.4.2
      highlight-es: 1.0.3
      lodash: 4.17.21
      pinkie-promise: 2.0.1

  /callsite@1.0.0:
    resolution: {integrity: sha512-0vdNRFXn5q+dtOqjfFtmtlI9N2eVZ7LMyEV2iKC5mEEFvSg/69Ml6b/WU2qF8W1nLRa0wiSrDT3Y5jOHZCwKPQ==}

  /callsites@3.1.0:
    resolution: {integrity: sha512-P8BjAsXvZS+VIDUI11hHCQEv74YT67YUi5JJFNWIqL235sBmjX4+qx9Muvls5ivyNENctx46xQLQ3aTuE7ssaQ==}
    engines: {node: '>=6'}

  /camelcase-keys@6.2.2:
    resolution: {integrity: sha512-YrwaA0vEKazPBkn0ipTiMpSajYDSe+KjQfrjhcBMxJt/znbvlHd8Pw/Vamaz5EB4Wfhs3SUR3Z9mwRu/P3s3Yg==}
    engines: {node: '>=8'}
    dependencies:
      camelcase: 5.3.1
      map-obj: 4.3.0
      quick-lru: 4.0.1

  /camelcase@5.3.1:
    resolution: {integrity: sha512-L28STB170nwWS63UjtlEOE3dldQApaJXZkOI1uMFfzf3rRuPegHaHesyee+YxQ+W6SvRDQV6UrdOdRiR153wJg==}
    engines: {node: '>=6'}

  /camelcase@6.3.0:
    resolution: {integrity: sha512-Gmy6FhYlCY7uOElZUSbxo2UCDH8owEk996gkbrpsgGtrJLM3J7jGxl9Ic7Qwwj4ivOE5AWZWRMecDdF7hqGjFA==}
    engines: {node: '>=10'}

  /chalk@2.4.2:
    resolution: {integrity: sha512-Mti+f9lpJNcwF4tWV8/OrTTtF1gZi+f8FqlyAdouralcFWFQWF2+NgCHShjkCb+IFBLq9buZwE1xckQU4peSuQ==}
    engines: {node: '>=4'}
    dependencies:
      ansi-styles: 3.2.1
      escape-string-regexp: 1.0.5
      supports-color: 5.5.0

  /chalk@4.1.1:
    resolution: {integrity: sha512-diHzdDKxcU+bAsUboHLPEDQiw0qEe0qd7SYUn3HgcFlWgbDcfLGswOHYeGrHKzG9z6UYf01d9VFMfZxPM1xZSg==}
    engines: {node: '>=10'}
    dependencies:
      ansi-styles: 4.3.0
      supports-color: 7.2.0

  /chardet@0.7.0:
    resolution: {integrity: sha512-mT8iDcrh03qDGRRmoA2hmBJnxpllMR+0/0qlzjqZES6NdiWDcZkCNAk4rPFZ9Q85r27unkiNNg8ZOiwZXBHwcA==}

  /chokidar@3.4.3:
    resolution: {integrity: sha512-DtM3g7juCXQxFVSNPNByEC2+NImtBuxQQvWlHunpJIS5Ocr0lG306cC7FCi7cEA0fzmybPUIl4txBIobk1gGOQ==}
    engines: {node: '>= 8.10.0'}
    dependencies:
      anymatch: 3.1.2
      braces: 3.0.2
      glob-parent: 5.1.2
      is-binary-path: 2.1.0
      is-glob: 4.0.3
      normalize-path: 3.0.0
      readdirp: 3.5.0
    optionalDependencies:
      fsevents: 2.1.3

  /chownr@2.0.0:
    resolution: {integrity: sha512-bIomtDF5KGpdogkLd9VspvFzk9KfpyyGlS8YFVZl7TGPBHL5snIOnxeshwVgPteQ9b4Eydl+pVbIyE1DcvCWgQ==}
    engines: {node: '>=10'}

  /ci-info@2.0.0:
    resolution: {integrity: sha512-5tK7EtrZ0N+OLFMthtqOj4fI2Jeb88C4CAZPu25LDVUgXJ0A3Js4PMGqrn0JU1W0Mh1/Z8wZzYPxqUrXeBboCQ==}

  /cli-boxes@2.2.1:
    resolution: {integrity: sha512-y4coMcylgSCdVinjiDBuR8PCC2bLjyGTwEmPb9NHR/QaNU6EUOXcTY/s6VjGMD6ENSEaeQYHCY0GNGS5jfMwPw==}
    engines: {node: '>=6'}

  /cli-cursor@3.1.0:
    resolution: {integrity: sha512-I/zHAwsKf9FqGoXM4WWRACob9+SNukZTd94DWF57E4toouRulbCxcUh6RKUEOQlYTHJnzkPMySvPNaaSLNfLZw==}
    engines: {node: '>=8'}
    dependencies:
      restore-cursor: 3.1.0

  /cli-spinners@2.9.0:
    resolution: {integrity: sha512-4/aL9X3Wh0yiMQlE+eeRhWP6vclO3QRtw1JHKIT0FFUs5FjpFmESqtMvYZ0+lbzBw900b95mS0hohy+qn2VK/g==}
    engines: {node: '>=6'}

  /cli-table@0.3.11:
    resolution: {integrity: sha512-IqLQi4lO0nIB4tcdTpN4LCB9FI3uqrJZK7RC515EnhZ6qBaglkIgICb1wjeAqpdoOabm1+SuQtkXIPdYC93jhQ==}
    engines: {node: '>= 0.2.0'}
    dependencies:
      colors: 1.0.3

  /cli-width@3.0.0:
    resolution: {integrity: sha512-FxqpkPPwu1HjuN93Omfm4h8uIanXofW0RxVEW3k5RKx+mJJYSthzNhp32Kzxxy3YAEZ/Dc/EWN1vZRY0+kOhbw==}
    engines: {node: '>= 10'}

  /cliui@7.0.4:
    resolution: {integrity: sha512-OcRE68cOsVMXp1Yvonl/fzkQOyjLSu/8bhPDfQt0e0/Eb283TKP20Fs2MqoPsr9SwA595rRCA+QMzYc9nBP+JQ==}
    dependencies:
      string-width: 4.2.3
      strip-ansi: 6.0.1
      wrap-ansi: 7.0.0

  /clone-response@1.0.3:
    resolution: {integrity: sha512-ROoL94jJH2dUVML2Y/5PEDNaSHgeOdSDicUyS7izcF63G6sTc/FTjLub4b8Il9S8S0beOfYt0TaA5qvFK+w0wA==}
    dependencies:
      mimic-response: 1.0.1

  /clone@1.0.4:
    resolution: {integrity: sha512-JQHZ2QMW6l3aH/j6xCqQThY/9OH4D/9ls34cgkUBiEeocRTU04tHfKPBsUK1PqZCUQM7GiA0IIXJSuXHI64Kbg==}
    engines: {node: '>=0.8'}

  /cmd-extension@1.0.2:
    resolution: {integrity: sha512-iWDjmP8kvsMdBmLTHxFaqXikO8EdFRDfim7k6vUHglY/2xJ5jLrPsnQGijdfp4U+sr/BeecG0wKm02dSIAeQ1g==}
    engines: {node: '>=10'}

  /co@4.6.0:
    resolution: {integrity: sha512-QVb0dM5HvG+uaxitm8wONl7jltx8dqhfU33DcqtOZcLSVIKSDDLDi7+0LbAKiyI8hD9u42m2YxXSkMGWThaecQ==}
    engines: {iojs: '>= 1.0.0', node: '>= 0.12.0'}

  /color-convert@1.9.3:
    resolution: {integrity: sha512-QfAUtd+vFdAtFQcC8CCyYt1fYWxSqAiK2cSD6zDB8N3cpsEBAvRxp9zOGg6G/SHHJYAT88/az/IuDGALsNVbGg==}
    dependencies:
      color-name: 1.1.3

  /color-convert@2.0.1:
    resolution: {integrity: sha512-RRECPsj7iu/xb5oKYcsFHSppFNnsj/52OVTRKb4zP5onXwVF3zVmmToNcOfGC+CRDpfK/U584fMg38ZHCaElKQ==}
    engines: {node: '>=7.0.0'}
    dependencies:
      color-name: 1.1.4

  /color-name@1.1.3:
    resolution: {integrity: sha512-72fSenhMw2HZMTVHeCA9KCmpEIbzWiQsjN+BHcBbS9vr1mtt+vJjPdksIBNUmKAW8TFUDPJK5SUU3QhE9NEXDw==}

  /color-name@1.1.4:
    resolution: {integrity: sha512-dOy+3AuW3a2wNbZHIuMZpTcgjGuLU/uBL/ubcZF9OXbDo8ff4O8yVp5Bf0efS8uEoYo5q4Fx7dY9OgQGXgAsQA==}

  /colors@1.0.3:
    resolution: {integrity: sha512-pFGrxThWcWQ2MsAz6RtgeWe4NK2kUE1WfsrvvlctdII745EW9I0yflqhe7++M5LEc7bV2c/9/5zc8sFcpL0Drw==}
    engines: {node: '>=0.1.90'}

  /colors@1.2.5:
    resolution: {integrity: sha512-erNRLao/Y3Fv54qUa0LBB+//Uf3YwMUmdJinN20yMXm9zdKKqH9wt7R9IIVZ+K7ShzfpLV/Zg8+VyrBJYB4lpg==}
    engines: {node: '>=0.1.90'}

  /colors@1.4.0:
    resolution: {integrity: sha512-a+UqTh4kgZg/SlGvfbzDHpgRu7AAQOmmqRHJnxhRZICKFUT91brVhNNt58CMWU9PsBbv3PDCZUHbVxuDiH2mtA==}
    engines: {node: '>=0.1.90'}
    dev: false

  /combined-stream@1.0.8:
    resolution: {integrity: sha512-FQN4MRfuJeHf7cBbBMJFXhKSDq+2kAArBlmRBvcvFE5BB1HZKXtSFASDhdlz9zOYwxh8lDdnvmMOe/+5cdoEdg==}
    engines: {node: '>= 0.8'}
    dependencies:
      delayed-stream: 1.0.0

  /commander@2.20.3:
    resolution: {integrity: sha512-GpVkmM8vF2vQUkj2LvZmD35JxeJOLCwJ9cUkugyk2nuhbv3+mJvpLYYt+0+USMxE+oj+ey/lJEnhZw75x/OMcQ==}

  /concat-map@0.0.1:
    resolution: {integrity: sha1-2Klr13/Wjfd5OnMDajug1UBdR3s=}

  /configstore@5.0.1:
    resolution: {integrity: sha512-aMKprgk5YhBNyH25hj8wGt2+D52Sw1DRRIzqBwLp2Ya9mFmY8KPvvtvmna8SxVR9JMZ4kzMD68N22vlaRpkeFA==}
    engines: {node: '>=8'}
    dependencies:
      dot-prop: 5.3.0
      graceful-fs: 4.2.11
      make-dir: 3.1.0
      unique-string: 2.0.0
      write-file-atomic: 3.0.3
      xdg-basedir: 4.0.0

  /core-util-is@1.0.3:
    resolution: {integrity: sha512-ZQBvi1DcpJ4GDqanjucZ2Hj3wEO5pZDS89BWbkcrvdxksJorwUDDZamX9ldFkp9aw2lmBDLgkObEA4DWNJ9FYQ==}

  /cosmiconfig@7.1.0:
    resolution: {integrity: sha512-AdmX6xUzdNASswsFtmwSt7Vj8po9IuqXm0UXz7QKPuEUmPB4XyjGfaAr2PSuELMwkRMVH1EpIkX5bTZGRB3eCA==}
    engines: {node: '>=10'}
    dependencies:
      '@types/parse-json': 4.0.0
      import-fresh: 3.3.0
      parse-json: 5.2.0
      path-type: 4.0.0
      yaml: 1.10.2

  /cross-spawn@7.0.3:
    resolution: {integrity: sha512-iRDPJKUPVEND7dHPO8rkbOnPpyDygcDFtWjpeWNCgy8WP2rXcxXL8TskReQl6OrB2G7+UJrags1q15Fudc7G6w==}
    engines: {node: '>= 8'}
    dependencies:
      path-key: 3.1.1
      shebang-command: 2.0.0
      which: 2.0.2

  /crypto-random-string@2.0.0:
    resolution: {integrity: sha512-v1plID3y9r/lPhviJ1wrXpLeyUIGAZ2SHNYTEapm7/8A9nLPoyvVp3RK/EPFqn5kEznyWgYZNsRtYYIWbuG8KA==}
    engines: {node: '>=8'}

  /debug@4.3.4:
    resolution: {integrity: sha512-PRWFHuSU3eDtQJPvnNY7Jcket1j0t5OuOsFzPPzsekD52Zl8qUfFIPEiswXqIvHWGVHOgX+7G/vCNNhehwxfkQ==}
    engines: {node: '>=6.0'}
    peerDependencies:
      supports-color: '*'
    peerDependenciesMeta:
      supports-color:
        optional: true
    dependencies:
      ms: 2.1.2

  /debuglog@1.0.1:
    resolution: {integrity: sha512-syBZ+rnAK3EgMsH2aYEOLUW7mZSY9Gb+0wUMCFsZvcmiz+HigA0LOcq/HoQqVuGG+EKykunc7QG2bzrponfaSw==}
    deprecated: Package no longer supported. Contact Support at https://www.npmjs.com/support for more info.

  /decamelize-keys@1.1.1:
    resolution: {integrity: sha512-WiPxgEirIV0/eIOMcnFBA3/IJZAZqKnwAwWyvvdi4lsr1WCN22nhdf/3db3DoZcUjTV2SqfzIwNyp6y2xs3nmg==}
    engines: {node: '>=0.10.0'}
    dependencies:
      decamelize: 1.2.0
      map-obj: 1.0.1

  /decamelize@1.2.0:
    resolution: {integrity: sha512-z2S+W9X73hAUUki+N+9Za2lBlun89zigOyGrsax+KUQ6wKW4ZoWpEYBkGhQjwAjjDCkWxhY0VKEhk8wzY7F5cA==}
    engines: {node: '>=0.10.0'}

  /decompress-response@3.3.0:
    resolution: {integrity: sha512-BzRPQuY1ip+qDonAOz42gRm/pg9F768C+npV/4JOsxRC2sq+Rlk+Q4ZCAsOhnIaMrgarILY+RMUIvMmmX1qAEA==}
    engines: {node: '>=4'}
    dependencies:
      mimic-response: 1.0.1

  /deep-extend@0.6.0:
    resolution: {integrity: sha512-LOHxIOaPYdHlJRtCQfDIVZtfw/ufM8+rVj649RIHzcm/vGwQRXFt6OPqIFWsm2XEMrNIEtWR64sY1LEKD2vAOA==}
    engines: {node: '>=4.0.0'}

  /deep-is@0.1.3:
    resolution: {integrity: sha512-GtxAN4HvBachZzm4OnWqc45ESpUCMwkYcsjnsPs23FwJbsO+k4t0k9bQCgOmzIlpHO28+WPK/KRbRk0DDHuuDw==}
    dev: true

  /defaults@1.0.4:
    resolution: {integrity: sha512-eFuaLoy/Rxalv2kr+lqMlUnrDWV+3j4pljOIJgLIhI058IQfWJ7vXhyEIHu+HtC738klGALYxOKDO0bQP3tg8A==}
    dependencies:
      clone: 1.0.4

  /defer-to-connect@1.1.3:
    resolution: {integrity: sha512-0ISdNousHvZT2EiFlZeZAHBUvSxmKswVCEf8hW7KWgG4a8MVEu/3Vb6uWYozkjylyCxe0JBIiRB1jV45S70WVQ==}

  /define-properties@1.1.4:
    resolution: {integrity: sha512-uckOqKcfaVvtBdsVkdPv3XjveQJsNQqmhXgRi8uhvWWuPYZCNlzT8qAyblUgNoXdHdjMTzAqeGjAoli8f+bzPA==}
    engines: {node: '>= 0.4'}
    dependencies:
      has-property-descriptors: 1.0.0
      object-keys: 1.1.1
    dev: true

  /delayed-stream@1.0.0:
    resolution: {integrity: sha512-ZySD7Nf91aLB0RxL4KGrKHBXl7Eds1DAmEdcoVawXnLD7SDhpNgtuII2aAkg7a7QS41jxPSZ17p4VdGnMHk3MQ==}
    engines: {node: '>=0.4.0'}

  /depcheck@1.4.3:
    resolution: {integrity: sha512-vy8xe1tlLFu7t4jFyoirMmOR7x7N601ubU9Gkifyr9z8rjBFtEdWHDBMqXyk6OkK+94NXutzddVXJuo0JlUQKQ==}
    engines: {node: '>=10'}
    hasBin: true
    dependencies:
      '@babel/parser': 7.16.4
      '@babel/traverse': 7.22.5
      '@vue/compiler-sfc': 3.3.4
      camelcase: 6.3.0
      cosmiconfig: 7.1.0
      debug: 4.3.4
      deps-regex: 0.1.4
      ignore: 5.2.0
      is-core-module: 2.11.0
      js-yaml: 3.14.1
      json5: 2.2.3
      lodash: 4.17.21
      minimatch: 3.1.2
      multimatch: 5.0.0
      please-upgrade-node: 3.2.0
      query-ast: 1.0.5
      readdirp: 3.5.0
      require-package-name: 2.0.1
      resolve: 1.22.1
      sass: 1.63.3
      scss-parser: 1.0.6
      semver: 7.5.4
      yargs: 16.2.0
    transitivePeerDependencies:
      - supports-color

  /dependency-path@9.2.8:
    resolution: {integrity: sha512-S0OhIK7sIyAsph8hVH/LMCTDL3jozKtlrPx3dMQrlE2nAlXTquTT+AcOufphDMTQqLkfn4acvfiem9I1IWZ4jQ==}
    engines: {node: '>=14.6'}
    dependencies:
      '@pnpm/crypto.base32-hash': 1.0.1
      '@pnpm/types': 8.9.0
      encode-registry: 3.0.0
      semver: 7.5.4

  /deps-regex@0.1.4:
    resolution: {integrity: sha512-3tzwGYogSJi8HoG93R5x9NrdefZQOXgHgGih/7eivloOq6yC6O+yoFxZnkgP661twvfILONfoKRdF9GQOGx2RA==}

  /detect-indent@6.1.0:
    resolution: {integrity: sha512-reYkTUJAZb9gUuZ2RvVCNhVHdg62RHnJ7WJl8ftMi4diZ6NWlciOzQN88pUhSELEwflJht4oQDv0F0BMlwaYtA==}
    engines: {node: '>=8'}

  /dezalgo@1.0.4:
    resolution: {integrity: sha512-rXSP0bf+5n0Qonsb+SVVfNfIsimO4HEtmnIpPHY8Q1UCzKlQrDMfdobr8nJOOsRgWCyMRqeSBQzmWUMq7zvVig==}
    dependencies:
      asap: 2.0.6
      wrappy: 1.0.2

  /diff@4.0.2:
    resolution: {integrity: sha512-58lmxKSA4BNyLz+HHMUzlOEpg09FV+ev6ZMe3vJihgdxzgcwZ8VoEEPmALCZG9LmqfVoNMMKpttIYTVG6uDY7A==}
    engines: {node: '>=0.3.1'}
    dev: true

  /dir-glob@3.0.1:
    resolution: {integrity: sha512-WkrWp9GR4KXfKGYzOLmTuGVi1UWFfws377n9cc55/tb6DuqyF6pcQ5AbiHEshaDpY9v6oaSr2XCDidGmMwdzIA==}
    engines: {node: '>=8'}
    dependencies:
      path-type: 4.0.0

  /doctrine@2.1.0:
    resolution: {integrity: sha512-35mSku4ZXK0vfCuHEDAwt55dg2jNajHZ1odvF+8SSr82EsZY4QmXfuWso8oEd8zRhVObSN18aM0CjSdoBX7zIw==}
    engines: {node: '>=0.10.0'}
    dependencies:
      esutils: 2.0.3
    dev: true

  /doctrine@3.0.0:
    resolution: {integrity: sha512-yS+Q5i3hBf7GBkd4KG8a7eBNNWNGLTaEwwYWUijIYM7zrlYDM0BFXHjjPWlWZ1Rg7UaddZeIDmi9jF3HmqiQ2w==}
    engines: {node: '>=6.0.0'}
    dependencies:
      esutils: 2.0.3
    dev: true

  /dot-prop@5.3.0:
    resolution: {integrity: sha512-QM8q3zDe58hqUqjraQOmzZ1LIH9SWQJTlEKCH4kJ2oQvLZk7RbQXvtDM2XEq3fwkV9CCvvH4LA0AV+ogFsBM2Q==}
    engines: {node: '>=8'}
    dependencies:
      is-obj: 2.0.0

  /duplexer3@0.1.4:
    resolution: {integrity: sha512-CEj8FwwNA4cVH2uFCoHUrmojhYh1vmCdOaneKJXwkeY1i9jnlslVo9dx+hQ5Hl9GnH/Bwy/IjxAyOePyPKYnzA==}

  /emoji-regex@8.0.0:
    resolution: {integrity: sha512-MSjYzcWNOA0ewAHpz0MxpYFvwg6yjy1NG3xteoqz644VCo/RPgnr1/GGt+ic3iJTzQ8Eu3TdM14SawnVUmGE6A==}

  /encode-registry@3.0.0:
    resolution: {integrity: sha512-2fRYji8K6FwYuQ6EPBKR/J9mcqb7kIoNqt1vGvJr3NrvKfncRiNm00Oxo6gi/YJF8R5Sp2bNFSFdGKTG0rje1Q==}
    engines: {node: '>=10'}
    dependencies:
      mem: 8.1.1

  /end-of-stream@1.4.4:
    resolution: {integrity: sha512-+uw1inIHVPQoaVuHzRyXd21icM+cnt4CzD5rW+NC1wjOUSTOs+Te7FOv7AhN7vS9x/oIyhLP5PR1H+phQAHu5Q==}
    dependencies:
      once: 1.4.0

  /error-ex@1.3.2:
    resolution: {integrity: sha512-7dFHNmqeFSEt2ZBsCriorKnn3Z2pj+fd9kmI6QoWw4//DL+icEBfc0U7qJCisqrTsKTjw4fNFy2pW9OqStD84g==}
    dependencies:
      is-arrayish: 0.2.1

  /error-stack-parser@2.1.4:
    resolution: {integrity: sha512-Sk5V6wVazPhq5MhpO+AUxJn5x7XSXGl1R93Vn7i+zS15KDVxQijejNCrz8340/2bgLBjR9GtEG8ZVKONDjcqGQ==}
    dependencies:
      stackframe: 1.3.4

  /es-abstract@1.20.1:
    resolution: {integrity: sha512-WEm2oBhfoI2sImeM4OF2zE2V3BYdSF+KnSi9Sidz51fQHd7+JuF8Xgcj9/0o+OWeIeIS/MiuNnlruQrJf16GQA==}
    engines: {node: '>= 0.4'}
    dependencies:
      call-bind: 1.0.2
      es-to-primitive: 1.2.1
      function-bind: 1.1.1
      function.prototype.name: 1.1.5
      get-intrinsic: 1.1.1
      get-symbol-description: 1.0.0
      has: 1.0.3
      has-property-descriptors: 1.0.0
      has-symbols: 1.0.3
      internal-slot: 1.0.3
      is-callable: 1.2.4
      is-negative-zero: 2.0.2
      is-regex: 1.1.4
      is-shared-array-buffer: 1.0.2
      is-string: 1.0.7
      is-weakref: 1.0.2
      object-inspect: 1.12.2
      object-keys: 1.1.1
      object.assign: 4.1.2
      regexp.prototype.flags: 1.4.3
      string.prototype.trimend: 1.0.5
      string.prototype.trimstart: 1.0.5
      unbox-primitive: 1.0.2
    dev: true

  /es-shim-unscopables@1.0.0:
    resolution: {integrity: sha512-Jm6GPcCdC30eMLbZ2x8z2WuRwAws3zTBBKuusffYVUrNj/GVSUAZ+xKMaUpfNDR5IbyNA5LJbaecoUVbmUcB1w==}
    dependencies:
      has: 1.0.3
    dev: true

  /es-to-primitive@1.2.1:
    resolution: {integrity: sha512-QCOllgZJtaUo9miYBcLChTUaHNjJF3PYs1VidD7AwiEj1kYxKeQTctLAezAOH5ZKRH0g2IgPn6KwB4IT8iRpvA==}
    engines: {node: '>= 0.4'}
    dependencies:
      is-callable: 1.2.4
      is-date-object: 1.0.4
      is-symbol: 1.0.4
    dev: true

  /escalade@3.1.1:
    resolution: {integrity: sha512-k0er2gUkLf8O0zKJiAhmkTnJlTvINGv7ygDNPbeIsX/TJjGJZHuh9B2UxbsaEkmlEo9MfhrSzmhIlhRlI2GXnw==}
    engines: {node: '>=6'}

  /escape-goat@2.1.1:
    resolution: {integrity: sha512-8/uIhbG12Csjy2JEW7D9pHbreaVaS/OpN3ycnyvElTdwM5n6GY6W6e2IPemfvGZeUMqZ9A/3GqIZMgKnBhAw/Q==}
    engines: {node: '>=8'}

  /escape-string-regexp@1.0.5:
    resolution: {integrity: sha512-vbRorB5FUQWvla16U8R/qgaFIya2qGzwDrNmCZuYKrbdSUMG6I1ZCGQRefkRVhuOkIGVne7BQ35DSfo1qvJqFg==}
    engines: {node: '>=0.8.0'}

  /escape-string-regexp@4.0.0:
    resolution: {integrity: sha512-TtpcNJ3XAzx3Gq8sWRzJaVajRs0uVxA2YAkdb1jm2YkPz4G6egUFAyA3n5vtEIZefPk5Wa4UXbKuS5fKkJWdgA==}
    engines: {node: '>=10'}
    dev: true

  /eslint-plugin-promise@6.0.0(eslint@8.7.0):
    resolution: {integrity: sha512-7GPezalm5Bfi/E22PnQxDWH2iW9GTvAlUNTztemeHb6c1BniSyoeTrM87JkC0wYdi6aQrZX9p2qEiAno8aTcbw==}
    engines: {node: ^12.22.0 || ^14.17.0 || >=16.0.0}
    peerDependencies:
      eslint: ^7.0.0 || ^8.0.0
    dependencies:
      eslint: 8.7.0
    dev: true

  /eslint-plugin-react@7.27.1(eslint@8.7.0):
    resolution: {integrity: sha512-meyunDjMMYeWr/4EBLTV1op3iSG3mjT/pz5gti38UzfM4OPpNc2m0t2xvKCOMU5D6FSdd34BIMFOvQbW+i8GAA==}
    engines: {node: '>=4'}
    peerDependencies:
      eslint: ^3 || ^4 || ^5 || ^6 || ^7 || ^8
    dependencies:
      array-includes: 3.1.5
      array.prototype.flatmap: 1.3.0
      doctrine: 2.1.0
      eslint: 8.7.0
      estraverse: 5.3.0
      jsx-ast-utils: 2.4.1
      minimatch: 3.1.2
      object.entries: 1.1.5
      object.fromentries: 2.0.5
      object.hasown: 1.1.1
      object.values: 1.1.5
      prop-types: 15.7.2
      resolve: 2.0.0-next.3
      semver: 6.3.0
      string.prototype.matchall: 4.0.7
    dev: true

  /eslint-plugin-tsdoc@0.2.16:
    resolution: {integrity: sha512-F/RWMnyDQuGlg82vQEFHQtGyWi7++XJKdYNn0ulIbyMOFqYIjoJOUdE6olORxgwgLkpJxsCJpJbTHgxJ/ggfXw==}
    dependencies:
      '@microsoft/tsdoc': 0.14.1
      '@microsoft/tsdoc-config': 0.16.1
    dev: true

  /eslint-scope@5.1.1:
    resolution: {integrity: sha512-2NxwbF/hZ0KpepYN0cNbo+FN6XoK7GaHlQhgx/hIZl6Va0bF45RQOOwhLIy8lQDbuCiadSLCBnH2CFYquit5bw==}
    engines: {node: '>=8.0.0'}
    dependencies:
      esrecurse: 4.3.0
      estraverse: 4.3.0
    dev: true

  /eslint-scope@7.1.1:
    resolution: {integrity: sha512-QKQM/UXpIiHcLqJ5AOyIW7XZmzjkzQXYE54n1++wb0u9V/abW3l9uQnxX8Z5Xd18xyKIMTUAyQ0k1e8pz6LUrw==}
    engines: {node: ^12.22.0 || ^14.17.0 || >=16.0.0}
    dependencies:
      esrecurse: 4.3.0
      estraverse: 5.3.0
    dev: true

  /eslint-utils@3.0.0(eslint@8.7.0):
    resolution: {integrity: sha512-uuQC43IGctw68pJA1RgbQS8/NP7rch6Cwd4j3ZBtgo4/8Flj4eGE7ZYSZRN3iq5pVUv6GPdW5Z1RFleo84uLDA==}
    engines: {node: ^10.0.0 || ^12.0.0 || >= 14.0.0}
    peerDependencies:
      eslint: '>=5'
    dependencies:
      eslint: 8.7.0
      eslint-visitor-keys: 2.1.0
    dev: true

  /eslint-visitor-keys@2.1.0:
    resolution: {integrity: sha512-0rSmRBzXgDzIsD6mGdJgevzgezI534Cer5L/vyMX0kHzT/jiB43jRhd9YUlMGYLQy2zprNmoT8qasCGtY+QaKw==}
    engines: {node: '>=10'}
    dev: true

  /eslint-visitor-keys@3.3.0:
    resolution: {integrity: sha512-mQ+suqKJVyeuwGYHAdjMFqjCyfl8+Ldnxuyp3ldiMBFKkvytrXUZWaiPCEav8qDHKty44bD+qV1IP4T+w+xXRA==}
    engines: {node: ^12.22.0 || ^14.17.0 || >=16.0.0}
    dev: true

  /eslint@8.7.0:
    resolution: {integrity: sha512-ifHYzkBGrzS2iDU7KjhCAVMGCvF6M3Xfs8X8b37cgrUlDt6bWRTpRh6T/gtSXv1HJ/BUGgmjvNvOEGu85Iif7w==}
    engines: {node: ^12.22.0 || ^14.17.0 || >=16.0.0}
    hasBin: true
    dependencies:
      '@eslint/eslintrc': 1.3.0
      '@humanwhocodes/config-array': 0.9.5
      ajv: 6.12.6
      chalk: 4.1.1
      cross-spawn: 7.0.3
      debug: 4.3.4
      doctrine: 3.0.0
      escape-string-regexp: 4.0.0
      eslint-scope: 7.1.1
      eslint-utils: 3.0.0(eslint@8.7.0)
      eslint-visitor-keys: 3.3.0
      espree: 9.3.2
      esquery: 1.4.0
      esutils: 2.0.3
      fast-deep-equal: 3.1.3
      file-entry-cache: 6.0.1
      functional-red-black-tree: 1.0.1
      glob-parent: 6.0.2
      globals: 13.15.0
      ignore: 5.2.0
      import-fresh: 3.3.0
      imurmurhash: 0.1.4
      is-glob: 4.0.3
      js-yaml: 4.1.0
      json-stable-stringify-without-jsonify: 1.0.1
      levn: 0.4.1
      lodash.merge: 4.6.2
      minimatch: 3.1.2
      natural-compare: 1.4.0
      optionator: 0.9.1
      regexpp: 3.2.0
      strip-ansi: 6.0.1
      strip-json-comments: 3.1.1
      text-table: 0.2.0
      v8-compile-cache: 2.3.0
    transitivePeerDependencies:
      - supports-color
    dev: true

  /espree@9.3.2:
    resolution: {integrity: sha512-D211tC7ZwouTIuY5x9XnS0E9sWNChB7IYKX/Xp5eQj3nFXhqmiUDB9q27y76oFl8jTg3pXcQx/bpxMfs3CIZbA==}
    engines: {node: ^12.22.0 || ^14.17.0 || >=16.0.0}
    dependencies:
      acorn: 8.7.1
      acorn-jsx: 5.3.2(acorn@8.7.1)
      eslint-visitor-keys: 3.3.0
    dev: true

  /esprima@4.0.1:
    resolution: {integrity: sha512-eGuFFw7Upda+g4p+QHvnW0RyTX/SVeJBDM/gCtMARO0cLuT2HcEKnTPvhjV6aGeqrCB/sbNop0Kszm0jsaWU4A==}
    engines: {node: '>=4'}
    hasBin: true

  /esquery@1.4.0:
    resolution: {integrity: sha512-cCDispWt5vHHtwMY2YrAQ4ibFkAL8RbH5YGBnZBc90MolvvfkkQcJro/aZiAQUlQ3qgrYS6D6v8Gc5G5CQsc9w==}
    engines: {node: '>=0.10'}
    dependencies:
      estraverse: 5.3.0
    dev: true

  /esrecurse@4.3.0:
    resolution: {integrity: sha512-KmfKL3b6G+RXvP8N1vr3Tq1kL/oCFgn2NYXEtqP8/L3pKapUA4G8cFVaoF3SU323CD4XypR/ffioHmkti6/Tag==}
    engines: {node: '>=4.0'}
    dependencies:
      estraverse: 5.3.0
    dev: true

  /estraverse@4.3.0:
    resolution: {integrity: sha512-39nnKffWz8xN1BU/2c79n9nB9HDzo0niYUqx6xyqUnyoAnQyyWpOTdZEeiCch8BBu515t4wp9ZmgVfVhn9EBpw==}
    engines: {node: '>=4.0'}
    dev: true

  /estraverse@5.3.0:
    resolution: {integrity: sha512-MMdARuVEQziNTeJD8DgMqmhwR11BRQ/cBP+pLtYdSTnf3MIO8fFeiINEbX36ZdNlfU/7A9f3gUw49B3oQsvwBA==}
    engines: {node: '>=4.0'}
    dev: true

  /estree-walker@2.0.2:
    resolution: {integrity: sha512-Rfkk/Mp/DL7JVje3u18FxFujQlTNR2q6QfMSMB7AvCBx91NGj/ba3kCfza0f6dVDbw7YlRf/nDrn7pQrCCyQ/w==}

  /esutils@2.0.3:
    resolution: {integrity: sha512-kVscqXk4OCp68SZ0dkgEKVi6/8ij300KBWTJq32P/dYeWTSwK41WyTxalN1eRmA5Z9UU/LX9D7FWSmV9SAYx6g==}
    engines: {node: '>=0.10.0'}
    dev: true

  /execa@5.1.1:
    resolution: {integrity: sha512-8uSpZZocAZRBAPIEINJj3Lo9HyGitllczc27Eh5YYojjMFMn8yHMDMaUHE2Jqfq05D/wucwI4JGURyXt1vchyg==}
    engines: {node: '>=10'}
    dependencies:
      cross-spawn: 7.0.3
      get-stream: 6.0.1
      human-signals: 2.1.0
      is-stream: 2.0.1
      merge-stream: 2.0.0
      npm-run-path: 4.0.1
      onetime: 5.1.2
      signal-exit: 3.0.7
      strip-final-newline: 2.0.0

  /external-editor@3.1.0:
    resolution: {integrity: sha512-hMQ4CX1p1izmuLYyZqLMO/qGNw10wSv9QDCPfzXfyFrOaCSSoRfqE1Kf1s5an66J5JZC62NewG+mK49jOCtQew==}
    engines: {node: '>=4'}
    dependencies:
      chardet: 0.7.0
      iconv-lite: 0.4.24
      tmp: 0.0.33

  /fast-deep-equal@3.1.3:
    resolution: {integrity: sha512-f3qQ9oQy9j2AhBe/H9VC91wLmKBCCU/gDOnKNAYG5hswO7BLKj09Hc5HYNz9cGI++xlpDCIgDaitVs03ATR84Q==}

  /fast-glob@3.3.1:
    resolution: {integrity: sha512-kNFPyjhh5cKjrUltxs+wFx+ZkbRaxxmZ+X0ZU31SOsxCEtP9VPgtq2teZw1DebupL5GmDaNQ6yKMMVcM41iqDg==}
    engines: {node: '>=8.6.0'}
    dependencies:
      '@nodelib/fs.stat': 2.0.5
      '@nodelib/fs.walk': 1.2.7
      glob-parent: 5.1.2
      merge2: 1.4.1
      micromatch: 4.0.4

  /fast-json-stable-stringify@2.1.0:
    resolution: {integrity: sha512-lhd/wF+Lk98HZoTCtlVraHtfh5XYijIjalXck7saUtuanSDyLMxnHhSXEDJqHxD7msR8D0uCmqlkwjCV8xvwHw==}
    dev: true

  /fast-levenshtein@2.0.6:
    resolution: {integrity: sha512-DCXu6Ifhqcks7TZKY3Hxp3y6qphY5SJZmrWMDrKcERSOXWQdMhU9Ig/PYrzyw/ul9jOIyh0N4M0tbC5hodg8dw==}
    dev: true

  /fastq@1.11.0:
    resolution: {integrity: sha512-7Eczs8gIPDrVzT+EksYBcupqMyxSHXXrHOLRRxU2/DicV8789MRBRR8+Hc2uWzUupOs4YS4JzBmBxjjCVBxD/g==}
    dependencies:
      reusify: 1.0.4

  /figures@3.0.0:
    resolution: {integrity: sha512-HKri+WoWoUgr83pehn/SIgLOMZ9nAWC6dcGj26RY2R4F50u4+RTUz0RCrUlOV3nKRAICW1UGzyb+kcX2qK1S/g==}
    engines: {node: '>=8'}
    dependencies:
      escape-string-regexp: 1.0.5

  /file-entry-cache@6.0.1:
    resolution: {integrity: sha512-7Gps/XWymbLk2QLYK4NzpMOrYjMhdIxXuIvy2QBsLE6ljuodKvdkWs/cpyJJ3CVIVpH0Oi1Hvg1ovbMzLdFBBg==}
    engines: {node: ^10.12.0 || >=12.0.0}
    dependencies:
      flat-cache: 3.0.4
    dev: true

  /fill-range@7.0.1:
    resolution: {integrity: sha512-qOo9F+dMUmC2Lcb4BbVvnKJxTPjCm+RRpe4gDuGrzkL7mEVl/djYSu2OdQ2Pa302N4oqkSg9ir6jaLWJ2USVpQ==}
    engines: {node: '>=8'}
    dependencies:
      to-regex-range: 5.0.1

  /find-up@4.1.0:
    resolution: {integrity: sha512-PpOwAdQ/YlXQ2vj8a3h8IipDuYRi3wceVQQGYWxNINccq40Anw7BlsEXCMbt1Zt+OLA6Fq9suIpIWD0OsnISlw==}
    engines: {node: '>=8'}
    dependencies:
      locate-path: 5.0.0
      path-exists: 4.0.0

  /find-up@5.0.0:
    resolution: {integrity: sha512-78/PXT1wlLLDgTzDs7sjq9hzz0vXD+zn+7wypEe4fXQxCmdmqfGsEPQxmiCSQI3ajFV91bVSsvNtrJRiW6nGng==}
    engines: {node: '>=10'}
    dependencies:
      locate-path: 6.0.0
      path-exists: 4.0.0

  /find-yarn-workspace-root2@1.2.16:
    resolution: {integrity: sha512-hr6hb1w8ePMpPVUK39S4RlwJzi+xPLuVuG8XlwXU3KD5Yn3qgBWVfy3AzNlDhWvE1EORCE65/Qm26rFQt3VLVA==}
    dependencies:
      micromatch: 4.0.4
      pkg-dir: 4.2.0

  /flat-cache@3.0.4:
    resolution: {integrity: sha512-dm9s5Pw7Jc0GvMYbshN6zchCA9RgQlzzEZX3vylR9IqFfS8XciblUXOKfW6SiuJ0e13eDYZoZV5wdrev7P3Nwg==}
    engines: {node: ^10.12.0 || >=12.0.0}
    dependencies:
      flatted: 3.2.1
      rimraf: 3.0.2
    dev: true

  /flatted@3.2.1:
    resolution: {integrity: sha512-OMQjaErSFHmHqZe+PSidH5n8j3O0F2DdnVh8JB4j4eUQ2k6KvB0qGfrKIhapvez5JerBbmWkaLYUYWISaESoXg==}
    dev: true

  /form-data@3.0.1:
    resolution: {integrity: sha512-RHkBKtLWUVwd7SqRIvCZMEvAMoGUp0XU+seQiZejj0COz3RI3hWP4sCv3gZWWLjJTd7rGwcsF5eKZGii0r/hbg==}
    engines: {node: '>= 6'}
    dependencies:
      asynckit: 0.4.0
      combined-stream: 1.0.8
      mime-types: 2.1.35

  /fs-extra@7.0.1:
    resolution: {integrity: sha512-YJDaCJZEnBmcbw13fvdAM9AwNOJwOzrE4pqMqBq5nFiEqXUqHwlK4B+3pUw6JNvfSPtX05xFHtYy/1ni01eGCw==}
    engines: {node: '>=6 <7 || >=8'}
    dependencies:
      graceful-fs: 4.2.11
      jsonfile: 4.0.0
      universalify: 0.1.2

  /fs-minipass@2.1.0:
    resolution: {integrity: sha512-V/JgOLFCS+R6Vcq0slCuaeWEdNC3ouDlJMNIsacH2VtALiu9mV4LPrHc5cDl8k5aw6J8jwgWWpiTo5RYhmIzvg==}
    engines: {node: '>= 8'}
    dependencies:
      minipass: 3.3.6

  /fs.realpath@1.0.0:
    resolution: {integrity: sha512-OO0pH2lK6a0hZnAdau5ItzHPI6pUlvI7jMVnxUQRtw4owF2wk8lOSabtGDCTP4Ggrg2MbGnWO9X8K1t4+fGMDw==}

  /fsevents@2.1.3:
    resolution: {integrity: sha512-Auw9a4AxqWpa9GUfj370BMPzzyncfBABW8Mab7BGWBYDj4Isgq+cDKtx0i6u9jcX9pQDnswsaaOTgTmA5pEjuQ==}
    engines: {node: ^8.16.0 || ^10.6.0 || >=11.0.0}
    os: [darwin]
    deprecated: '"Please update to latest v2.3 or v2.2"'
    requiresBuild: true
    optional: true

  /function-bind@1.1.1:
    resolution: {integrity: sha512-yIovAzMX49sF8Yl58fSCWJ5svSLuaibPxXQJFLmBObTuCr0Mf1KiPopGM9NiFjiYBCbfaa2Fh6breQ6ANVTI0A==}

  /function.prototype.name@1.1.5:
    resolution: {integrity: sha512-uN7m/BzVKQnCUF/iW8jYea67v++2u7m5UgENbHRtdDVclOUP+FMPlCNdmk0h/ysGyo2tavMJEDqJAkJdRa1vMA==}
    engines: {node: '>= 0.4'}
    dependencies:
      call-bind: 1.0.2
      define-properties: 1.1.4
      es-abstract: 1.20.1
      functions-have-names: 1.2.3
    dev: true

  /functional-red-black-tree@1.0.1:
    resolution: {integrity: sha512-dsKNQNdj6xA3T+QlADDA7mOSlX0qiMINjn0cgr+eGHGsbSHzTabcIogz2+p/iqP1Xs6EP/sS2SbqH+brGTbq0g==}
    dev: true

  /functions-have-names@1.2.3:
    resolution: {integrity: sha512-xckBUXyTIqT97tq2x2AMb+g163b5JFysYk0x4qxNFwbfQkmNZoiRHb6sPzI9/QV33WeuvVYBUIiD4NzNIyqaRQ==}
    dev: true

  /get-caller-file@2.0.5:
    resolution: {integrity: sha512-DyFP3BM/3YHTQOCUL/w0OZHR0lpKeGrxotcHWcqNEdnltqFwXVfhEBQ94eIo34AfQpo0rGki4cyIiftY06h2Fg==}
    engines: {node: 6.* || 8.* || >= 10.*}

  /get-intrinsic@1.1.1:
    resolution: {integrity: sha512-kWZrnVM42QCiEA2Ig1bG8zjoIMOgxWwYCEeNdwY6Tv/cOSeGpcoX4pXHfKUxNKVoArnrEr2e9srnAxxGIraS9Q==}
    dependencies:
      function-bind: 1.1.1
      has: 1.0.3
      has-symbols: 1.0.3
    dev: true

  /get-stream@4.1.0:
    resolution: {integrity: sha512-GMat4EJ5161kIy2HevLlr4luNjBgvmj413KaQA7jt4V8B4RDsfpHk7WQ9GVqfYyyx8OS/L66Kox+rJRNklLK7w==}
    engines: {node: '>=6'}
    dependencies:
      pump: 3.0.0

  /get-stream@5.2.0:
    resolution: {integrity: sha512-nBF+F1rAZVCu/p7rjzgA+Yb4lfYXrpl7a6VmJrU8wF9I1CKvP/QwPNZHnOlwbTkY6dvtFIzFMSyQXbLoTQPRpA==}
    engines: {node: '>=8'}
    dependencies:
      pump: 3.0.0

  /get-stream@6.0.1:
    resolution: {integrity: sha512-ts6Wi+2j3jQjqi70w5AlN8DFnkSwC+MqmxEzdEALB2qXZYV3X/b1CTfgPLGJNMeAWxdPfU8FO1ms3NUfaHCPYg==}
    engines: {node: '>=10'}

  /get-symbol-description@1.0.0:
    resolution: {integrity: sha512-2EmdH1YvIQiZpltCNgkuiUnyukzxM/R6NDJX31Ke3BG1Nq5b0S2PhX59UKi9vZpPDQVdqn+1IcaAwnzTT5vCjw==}
    engines: {node: '>= 0.4'}
    dependencies:
      call-bind: 1.0.2
      get-intrinsic: 1.1.1
    dev: true

  /git-repo-info@2.1.1:
    resolution: {integrity: sha512-8aCohiDo4jwjOwma4FmYFd3i97urZulL8XL24nIPxuE+GZnfsAyy/g2Shqx6OjUiFKUXZM+Yy+KHnOmmA3FVcg==}
    engines: {node: '>= 4.0'}

  /giturl@1.0.1:
    resolution: {integrity: sha512-wQourBdI13n8tbjcZTDl6k+ZrCRMU6p9vfp9jknZq+zfWc8xXNztpZFM4XkPHVzHcMSUZxEMYYKZjIGkPlei6Q==}
    engines: {node: '>= 0.10.0'}

  /glob-escape@0.0.2:
    resolution: {integrity: sha512-L/cXYz8x7qer1HAyUQ+mbjcUsJVdpRxpAf7CwqHoNBs9vTpABlGfNN4tzkDxt+u3Z7ZncVyKlCNPtzb0R/7WbA==}
    engines: {node: '>= 0.10'}

  /glob-parent@5.1.2:
    resolution: {integrity: sha512-AOIgSQCepiJYwP3ARnGx+5VnTu2HBYdzbGP45eLw1vr3zB3vZLeyed1sC9hnbcOc9/SrMyM5RPQrkGz4aS9Zow==}
    engines: {node: '>= 6'}
    dependencies:
      is-glob: 4.0.3

  /glob-parent@6.0.2:
    resolution: {integrity: sha512-XxwI8EOhVQgWp6iDL+3b0r86f4d6AX6zSU55HfB4ydCEuXLXc5FcYeOu+nnGftS4TEju/11rt4KJPTMgbfmv4A==}
    engines: {node: '>=10.13.0'}
    dependencies:
      is-glob: 4.0.3
    dev: true

  /glob-to-regexp@0.4.1:
    resolution: {integrity: sha512-lkX1HJXwyMcprw/5YUZc2s7DrpAiHB21/V+E1rHUrVNokkvB6bqMzT0VfV6/86ZNabt1k14YOIaT7nDvOX3Iiw==}
    dev: true

  /glob@7.1.7:
    resolution: {integrity: sha512-OvD9ENzPLbegENnYP5UUfJIirTg4+XwMWGaQfQTY0JenxNvvIKP3U3/tAQSPIu/lHxXYSZmpXlUHeqAIdKzBLQ==}
    dependencies:
      fs.realpath: 1.0.0
      inflight: 1.0.6
      inherits: 2.0.4
      minimatch: 3.1.2
      once: 1.4.0
      path-is-absolute: 1.0.1

  /glob@9.3.5:
    resolution: {integrity: sha512-e1LleDykUz2Iu+MTYdkSsuWX8lvAjAcs0Xef0lNIu0S2wOAzuTxCJtcd9S3cijlwYF18EsU3rzb8jPVobxDh9Q==}
    engines: {node: '>=16 || 14 >=14.17'}
    dependencies:
      fs.realpath: 1.0.0
      minimatch: 8.0.4
      minipass: 4.2.8
      path-scurry: 1.9.2
    dev: true

  /global-dirs@3.0.1:
    resolution: {integrity: sha512-NBcGGFbBA9s1VzD41QXDG+3++t9Mn5t1FpLdhESY6oKY4gYTFpX4wO3sqGUa0Srjtbfj3szX0RnemmrVRUdULA==}
    engines: {node: '>=10'}
    dependencies:
      ini: 2.0.0

  /global-modules@2.0.0:
    resolution: {integrity: sha512-NGbfmJBp9x8IxyJSd1P+otYK8vonoJactOogrVfFRIAEY1ukil8RSKDz2Yo7wh1oihl51l/r6W4epkeKJHqL8A==}
    engines: {node: '>=6'}
    dependencies:
      global-prefix: 3.0.0

  /global-prefix@3.0.0:
    resolution: {integrity: sha512-awConJSVCHVGND6x3tmMaKcQvwXLhjdkmomy2W+Goaui8YPgYgXJZewhg3fWC+DlfqqQuWg8AwqjGTD2nAPVWg==}
    engines: {node: '>=6'}
    dependencies:
      ini: 1.3.8
      kind-of: 6.0.3
      which: 1.3.1

  /globals@11.12.0:
    resolution: {integrity: sha512-WOBp/EEGUiIsJSp7wcv/y6MO+lV9UoncWqxuFfm8eBwzWNgyfBd6Gz+IeKQ9jCmyhoH99g15M3T+QaVHFjizVA==}
    engines: {node: '>=4'}

  /globals@13.15.0:
    resolution: {integrity: sha512-bpzcOlgDhMG070Av0Vy5Owklpv1I6+j96GhUI7Rh7IzDCKLzboflLrrfqMu8NquDbiR4EOQk7XzJwqVJxicxog==}
    engines: {node: '>=8'}
    dependencies:
      type-fest: 0.20.2
    dev: true

  /globby@11.1.0:
    resolution: {integrity: sha512-jhIXaOzy1sb8IyocaruWSn1TjmnBVs8Ayhcy83rmxNJ8q2uWKCAj3CnJY+KpGSXCueAPc0i05kVvVKtP1t9S3g==}
    engines: {node: '>=10'}
    dependencies:
      array-union: 2.1.0
      dir-glob: 3.0.1
      fast-glob: 3.3.1
      ignore: 5.2.0
      merge2: 1.4.1
      slash: 3.0.0

  /got@9.6.0:
    resolution: {integrity: sha512-R7eWptXuGYxwijs0eV+v3o6+XH1IqVK8dJOEecQfTmkncw9AV4dcw/Dhxi8MdlqPthxxpZyizMzyg8RTmEsG+Q==}
    engines: {node: '>=8.6'}
    dependencies:
      '@sindresorhus/is': 0.14.0
      '@szmarczak/http-timer': 1.1.2
      '@types/keyv': 3.1.4
      '@types/responselike': 1.0.0
      cacheable-request: 6.1.0
      decompress-response: 3.3.0
      duplexer3: 0.1.4
      get-stream: 4.1.0
      lowercase-keys: 1.0.1
      mimic-response: 1.0.1
      p-cancelable: 1.1.0
      to-readable-stream: 1.0.0
      url-parse-lax: 3.0.0

  /graceful-fs@4.2.11:
    resolution: {integrity: sha512-RbJ5/jmFcNNCcDV5o9eTnBLJ/HszWV0P73bc+Ff4nS/rJj+YaS6IGyiOL0VoBYX+l1Wrl3k63h/KrH+nhJ0XvQ==}

  /graceful-fs@4.2.4:
    resolution: {integrity: sha512-WjKPNJF79dtJAVniUlGGWHYGz2jWxT6VhN/4m1NdkbZ2nOsEF+cI1Edgql5zCRhs/VsQYRvrXctxktVXZUkixw==}

<<<<<<< HEAD
  /grapheme-splitter/1.0.4:
=======
  /grapheme-splitter@1.0.4:
>>>>>>> c2d8460f
    resolution: {integrity: sha512-bzh50DW9kTPM00T8y4o8vQg89Di9oLJVLW/KaOGIXJWP/iqCN6WKYkbNOF04vFLJhwcpYUh9ydh/+5vpOqV4YQ==}
    dev: true

  /hard-rejection@2.1.0:
    resolution: {integrity: sha512-VIZB+ibDhx7ObhAe7OVtoEbuP4h/MuOTHJ+J8h/eBXotJYl0fBgR72xDFCKgIh22OJZIOVNxBMWuhAr10r8HdA==}
    engines: {node: '>=6'}

  /has-bigints@1.0.2:
    resolution: {integrity: sha512-tSvCKtBr9lkF0Ex0aQiP9N+OpV4zi2r/Nee5VkRDbaqv35RLYMzbwQfFSZZH0kR+Rd6302UJZ2p/bJCEoR3VoQ==}
    dev: true

  /has-flag@3.0.0:
    resolution: {integrity: sha512-sKJf1+ceQBr4SMkvQnBDNDtf4TXpVhVGateu0t918bl30FnbE2m4vNLX+VWe/dpjlb+HugGYzW7uQXH98HPEYw==}
    engines: {node: '>=4'}

  /has-flag@4.0.0:
    resolution: {integrity: sha512-EykJT/Q1KjTWctppgIAgfSO0tKVuZUjhgMr17kqTumMl6Afv3EISleU7qZUzoXDFTAHTDC4NOoG/ZxU3EvlMPQ==}
    engines: {node: '>=8'}

  /has-property-descriptors@1.0.0:
    resolution: {integrity: sha512-62DVLZGoiEBDHQyqG4w9xCuZ7eJEwNmJRWw2VY84Oedb7WFcA27fiEVe8oUQx9hAUJ4ekurquucTGwsyO1XGdQ==}
    dependencies:
      get-intrinsic: 1.1.1
    dev: true

  /has-symbols@1.0.3:
    resolution: {integrity: sha512-l3LCuF6MgDNwTDKkdYGEihYjt5pRPbEg46rtlmnSPlUbgmB8LOIrKJbYYFBSbnPaJexMKtiPO8hmeRjRz2Td+A==}
    engines: {node: '>= 0.4'}
    dev: true

  /has-tostringtag@1.0.0:
    resolution: {integrity: sha512-kFjcSNhnlGV1kyoGk7OXKSawH5JOb/LzUc5w9B02hOTO0dfFRjbHQKvg1d6cf3HbeUmtU9VbbV3qzZ2Teh97WQ==}
    engines: {node: '>= 0.4'}
    dependencies:
      has-symbols: 1.0.3
    dev: true

  /has-yarn@2.1.0:
    resolution: {integrity: sha512-UqBRqi4ju7T+TqGNdqAO0PaSVGsDGJUBQvk9eUWNGRY1CFGDzYhLWoM7JQEemnlvVcv/YEmc2wNW8BC24EnUsw==}
    engines: {node: '>=8'}

  /has@1.0.3:
    resolution: {integrity: sha512-f2dvO0VU6Oej7RkWJGrehjbzMAjFp5/VKPp5tTpWIV4JHHZK1/BxbFRtf/siA2SWTe09caDmVtYYzWEIbBS4zw==}
    engines: {node: '>= 0.4.0'}
    dependencies:
      function-bind: 1.1.1

  /highlight-es@1.0.3:
    resolution: {integrity: sha512-s/SIX6yp/5S1p8aC/NRDC1fwEb+myGIfp8/TzZz0rtAv8fzsdX7vGl3Q1TrXCsczFq8DI3CBFBCySPClfBSdbg==}
    dependencies:
      chalk: 2.4.2
      is-es2016-keyword: 1.0.0
      js-tokens: 3.0.2

  /hosted-git-info@2.8.9:
    resolution: {integrity: sha512-mxIDAb9Lsm6DoOJ7xH+5+X4y1LU/4Hi50L9C5sIswK3JzULS4bwk1FvjdBgvYR4bzT4tuUQiC15FE2f5HbLvYw==}

  /hosted-git-info@4.1.0:
    resolution: {integrity: sha512-kyCuEOWjJqZuDbRHzL8V93NzQhwIB71oFWSyzVo+KPZI+pnQPPxucdkrOZvkLRnrf5URsQM+IJ09Dw29cRALIA==}
    engines: {node: '>=10'}
    dependencies:
      lru-cache: 6.0.0

  /http-cache-semantics@4.1.1:
    resolution: {integrity: sha512-er295DKPVsV82j5kw1Gjt+ADA/XYHsajl82cGNQG2eyoPkvgUhX+nDIyelzhIWbbsXP39EHcI6l5tYs2FYqYXQ==}

  /https-proxy-agent@5.0.1:
    resolution: {integrity: sha512-dFcAjpTQFgoLMzC2VwU+C/CbS7uRL0lWmxDITmqm7C+7F0Odmj6s9l6alZc6AELXhrnggM2CeWSXHGOdX2YtwA==}
    engines: {node: '>= 6'}
    dependencies:
      agent-base: 6.0.2
      debug: 4.3.4
    transitivePeerDependencies:
      - supports-color

  /human-signals@2.1.0:
    resolution: {integrity: sha512-B4FFZ6q/T2jhhksgkbEW3HBvWIfDW85snkQgawt07S7J5QXTk6BkNV+0yAeZrM5QpMAdYlocGoljn0sJ/WQkFw==}
    engines: {node: '>=10.17.0'}

  /iconv-lite@0.4.24:
    resolution: {integrity: sha512-v3MXnZAcvnywkTUEZomIActle7RXXeedOR31wwl7VlyoXO4Qi9arvSenNQWne1TcRwhCL1HwLI21bEqdpj8/rA==}
    engines: {node: '>=0.10.0'}
    dependencies:
      safer-buffer: 2.1.2

  /ieee754@1.2.1:
    resolution: {integrity: sha512-dcyqhDvX1C46lXZcVqCpK+FtMRQVdIMN6/Df5js2zouUsqG7I6sFxitIC+7KYK29KdXOLHdu9zL4sFnoVQnqaA==}

  /ignore-walk@3.0.4:
    resolution: {integrity: sha512-PY6Ii8o1jMRA1z4F2hRkH/xN59ox43DavKvD3oDpfurRlOJyAHpifIwpbdv1n4jt4ov0jSpw3kQ4GhJnpBL6WQ==}
    dependencies:
      minimatch: 3.1.2

  /ignore@5.1.9:
    resolution: {integrity: sha512-2zeMQpbKz5dhZ9IwL0gbxSW5w0NK/MSAMtNuhgIHEPmaU3vPdKPL0UdvUCXs5SS4JAwsBxysK5sFMW8ocFiVjQ==}
    engines: {node: '>= 4'}

  /ignore@5.2.0:
    resolution: {integrity: sha512-CmxgYGiEPCLhfLnpPp1MoRmifwEIOgjcHXxOBjv7mY96c+eWScsOP9c112ZyLdWHi0FxHjI+4uVhKYp/gcdRmQ==}
    engines: {node: '>= 4'}

  /immediate@3.0.6:
    resolution: {integrity: sha512-XXOFtyqDjNDAQxVfYxuF7g9Il/IbWmmlQg2MYKOH8ExIT1qg6xc4zyS3HaEEATgs1btfzxq15ciUiY7gjSXRGQ==}

  /immutable@4.3.0:
    resolution: {integrity: sha512-0AOCmOip+xgJwEVTQj1EfiDDOkPmuyllDuTuEX+DDXUgapLAsBIfkg3sxCYyCEA8mQqZrrxPUGjcOQ2JS3WLkg==}

  /import-fresh@3.3.0:
    resolution: {integrity: sha512-veYYhQa+D1QBKznvhUHxb8faxlrwUnxseDAbAp457E0wLNio2bOSKnjYDhMj+YiAq61xrMGhQk9iXVk5FzgQMw==}
    engines: {node: '>=6'}
    dependencies:
      parent-module: 1.0.1
      resolve-from: 4.0.0

  /import-lazy@2.1.0:
    resolution: {integrity: sha512-m7ZEHgtw69qOGw+jwxXkHlrlIPdTGkyh66zXZ1ajZbxkDBNjSY/LGbmjc7h0s2ELsUDTAhFr55TrPSSqJGPG0A==}
    engines: {node: '>=4'}

  /import-lazy@4.0.0:
    resolution: {integrity: sha512-rKtvo6a868b5Hu3heneU+L4yEQ4jYKLtjpnPeUdK7h0yzXGmyBTypknlkCvHFBqfX9YlorEiMM6Dnq/5atfHkw==}
    engines: {node: '>=8'}

  /imurmurhash@0.1.4:
    resolution: {integrity: sha512-JmXMZ6wuvDmLiHEml9ykzqO6lwFbof0GG4IkcGaENdCRDDmMVnny7s5HsIgHCbaq0w2MyPhDqkhTUgS2LU2PHA==}
    engines: {node: '>=0.8.19'}

  /indent-string@4.0.0:
    resolution: {integrity: sha512-EdDDZu4A2OyIK7Lr/2zG+w5jmbuk1DVBnEwREQvBzspBJkCEbRa8GxU1lghYcaGJCnRWibjDXlq779X1/y5xwg==}
    engines: {node: '>=8'}

  /inflight@1.0.6:
    resolution: {integrity: sha512-k92I/b08q4wvFscXCLvqfsHCrjrF7yiXsQuIVvVE7N82W3+aqpzuUdBbfhWcy/FZR3/4IgflMgKLOsvPDrGCJA==}
    dependencies:
      once: 1.4.0
      wrappy: 1.0.2

  /inherits@2.0.4:
    resolution: {integrity: sha512-k/vGaX4/Yla3WzyMCvTQOXYeIHvqOKtnqBduzTHpzpQZzAskKMhZ2K+EnBiSM9zGSoIFeMpXKxa4dYeZIQqewQ==}

  /ini@1.3.8:
    resolution: {integrity: sha512-JV/yugV2uzW5iMRSiZAyDtQd+nxtUnjeLt0acNdw98kKLrvuRVyB80tsREOE7yvGVgalhZ6RNXCmEHkUKBKxew==}

  /ini@2.0.0:
    resolution: {integrity: sha512-7PnF4oN3CvZF23ADhA5wRaYEQpJ8qygSkbtTXWBeXWXmEVRXK+1ITciHWwHhsjv1TmW0MgacIv6hEi5pX5NQdA==}
    engines: {node: '>=10'}

  /inquirer@7.3.3:
    resolution: {integrity: sha512-JG3eIAj5V9CwcGvuOmoo6LB9kbAYT8HXffUl6memuszlwDC/qvFAJw49XJ5NROSFNPxp3iQg1GqkFhaY/CR0IA==}
    engines: {node: '>=8.0.0'}
    dependencies:
      ansi-escapes: 4.3.2
      chalk: 4.1.1
      cli-cursor: 3.1.0
      cli-width: 3.0.0
      external-editor: 3.1.0
      figures: 3.0.0
      lodash: 4.17.21
      mute-stream: 0.0.8
      run-async: 2.4.1
      rxjs: 6.6.7
      string-width: 4.2.3
      strip-ansi: 6.0.1
      through: 2.3.8

  /internal-slot@1.0.3:
    resolution: {integrity: sha512-O0DB1JC/sPyZl7cIo78n5dR7eUSwwpYPiXRhTzNxZVAMUuB8vlnRFyLxdrVToks6XPLVnFfbzaVd5WLjhgg+vA==}
    engines: {node: '>= 0.4'}
    dependencies:
      get-intrinsic: 1.1.1
      has: 1.0.3
      side-channel: 1.0.4
    dev: true

  /invariant@2.2.4:
    resolution: {integrity: sha512-phJfQVBuaJM5raOpJjSfkiD6BpbCE4Ns//LaXl6wGYtUBY83nWS6Rf9tXm2e8VaK60JEjYldbPif/A2B1C2gNA==}
    dependencies:
      loose-envify: 1.4.0

  /is-arrayish@0.2.1:
    resolution: {integrity: sha512-zz06S8t0ozoDXMG+ube26zeCTNXcKIPJZJi8hBrF4idCLms4CG9QtK7qBl1boi5ODzFpjswb5JPmHCbMpjaYzg==}

  /is-bigint@1.0.2:
    resolution: {integrity: sha512-0JV5+SOCQkIdzjBK9buARcV804Ddu7A0Qet6sHi3FimE9ne6m4BGQZfRn+NZiXbBk4F4XmHfDZIipLj9pX8dSA==}
    dev: true

  /is-binary-path@2.1.0:
    resolution: {integrity: sha512-ZMERYes6pDydyuGidse7OsHxtbI7WVeUEozgR/g7rd0xUimYNlvZRE/K2MgZTjWy725IfelLeVcEM97mmtRGXw==}
    engines: {node: '>=8'}
    dependencies:
      binary-extensions: 2.2.0

  /is-boolean-object@1.1.1:
    resolution: {integrity: sha512-bXdQWkECBUIAcCkeH1unwJLIpZYaa5VvuygSyS/c2lf719mTKZDU5UdDRlpd01UjADgmW8RfqaP+mRaVPdr/Ng==}
    engines: {node: '>= 0.4'}
    dependencies:
      call-bind: 1.0.2
    dev: true

  /is-callable@1.2.4:
    resolution: {integrity: sha512-nsuwtxZfMX67Oryl9LCQ+upnC0Z0BgpwntpS89m1H/TLF0zNfzfLMV/9Wa/6MZsj0acpEjAO0KF1xT6ZdLl95w==}
    engines: {node: '>= 0.4'}
    dev: true

  /is-ci@2.0.0:
    resolution: {integrity: sha512-YfJT7rkpQB0updsdHLGWrvhBJfcfzNNawYDNIyQXJz0IViGf75O8EBPKSdvw2rF+LGCsX4FZ8tcr3b19LcZq4w==}
    hasBin: true
    dependencies:
      ci-info: 2.0.0

  /is-core-module@2.11.0:
    resolution: {integrity: sha512-RRjxlvLDkD1YJwDbroBHMb+cukurkDWNyHx7D3oNB5x9rb5ogcksMC5wHCadcXoo67gVr/+3GFySh3134zi6rw==}
    dependencies:
      has: 1.0.3

  /is-date-object@1.0.4:
    resolution: {integrity: sha512-/b4ZVsG7Z5XVtIxs/h9W8nvfLgSAyKYdtGWQLbqy6jA1icmgjf8WCoTKgeS4wy5tYaPePouzFMANbnj94c2Z+A==}
    engines: {node: '>= 0.4'}
    dev: true

  /is-es2016-keyword@1.0.0:
    resolution: {integrity: sha512-JtZWPUwjdbQ1LIo9OSZ8MdkWEve198ors27vH+RzUUvZXXZkzXCxFnlUhzWYxy5IexQSRiXVw9j2q/tHMmkVYQ==}

  /is-extglob@2.1.1:
    resolution: {integrity: sha512-SbKbANkN603Vi4jEZv49LeVJMn4yGwsbzZworEoyEiutsN3nJYdbO36zfhGJ6QEDpOZIFkDtnq5JRxmvl3jsoQ==}
    engines: {node: '>=0.10.0'}

  /is-fullwidth-code-point@3.0.0:
    resolution: {integrity: sha512-zymm5+u+sCsSWyD9qNaejV3DFvhCKclKdizYaJUuHA83RLjb7nSuGnddCHGv0hk+KY7BMAlsWeK4Ueg6EV6XQg==}
    engines: {node: '>=8'}

  /is-glob@4.0.3:
    resolution: {integrity: sha512-xelSayHH36ZgE7ZWhli7pW34hNbNl8Ojv5KVmkJD4hBdD3th8Tfk9vYasLM+mXWOZhFkgZfxhLSnrwRr4elSSg==}
    engines: {node: '>=0.10.0'}
    dependencies:
      is-extglob: 2.1.1

  /is-installed-globally@0.4.0:
    resolution: {integrity: sha512-iwGqO3J21aaSkC7jWnHP/difazwS7SFeIqxv6wEtLU8Y5KlzFTjyqcSIT0d8s4+dDhKytsk9PJZ2BkS5eZwQRQ==}
    engines: {node: '>=10'}
    dependencies:
      global-dirs: 3.0.1
      is-path-inside: 3.0.3

  /is-interactive@1.0.0:
    resolution: {integrity: sha512-2HvIEKRoqS62guEC+qBjpvRubdX910WCMuJTZ+I9yvqKU2/12eSL549HMwtabb4oupdj2sMP50k+XJfB/8JE6w==}
    engines: {node: '>=8'}

  /is-negative-zero@2.0.2:
    resolution: {integrity: sha512-dqJvarLawXsFbNDeJW7zAz8ItJ9cd28YufuuFzh0G8pNHjJMnY08Dv7sYX2uF5UpQOwieAeOExEYAWWfu7ZZUA==}
    engines: {node: '>= 0.4'}
    dev: true

  /is-npm@5.0.0:
    resolution: {integrity: sha512-WW/rQLOazUq+ST/bCAVBp/2oMERWLsR7OrKyt052dNDk4DHcDE0/7QSXITlmi+VBcV13DfIbysG3tZJm5RfdBA==}
    engines: {node: '>=10'}

  /is-number-object@1.0.5:
    resolution: {integrity: sha512-RU0lI/n95pMoUKu9v1BZP5MBcZuNSVJkMkAG2dJqC4z2GlkGUNeH68SuHuBKBD/XFe+LHZ+f9BKkLET60Niedw==}
    engines: {node: '>= 0.4'}
    dev: true

  /is-number@7.0.0:
    resolution: {integrity: sha512-41Cifkg6e8TylSpdtTpeLVMqvSBEVzTttHvERD741+pnZ8ANv0004MRL43QKPDlK9cGvNp6NZWZUBlbGXYxxng==}
    engines: {node: '>=0.12.0'}

  /is-obj@2.0.0:
    resolution: {integrity: sha512-drqDG3cbczxxEJRoOXcOjtdp1J/lyp1mNn0xaznRs8+muBhgQcrnbspox5X5fOw0HnMnbfDzvnEMEtqDEJEo8w==}
    engines: {node: '>=8'}

  /is-path-inside@3.0.3:
    resolution: {integrity: sha512-Fd4gABb+ycGAmKou8eMftCupSir5lRxqf4aD/vd0cD2qc4HL07OjCeuHMr8Ro4CoMaeCKDB0/ECBOVWjTwUvPQ==}
    engines: {node: '>=8'}

  /is-plain-obj@1.1.0:
    resolution: {integrity: sha512-yvkRyxmFKEOQ4pNXCmJG5AEQNlXJS5LaONXo5/cLdTZdWvsZ1ioJEonLGAosKlMWE8lwUy/bJzMjcw8az73+Fg==}
    engines: {node: '>=0.10.0'}

  /is-plain-obj@2.1.0:
    resolution: {integrity: sha512-YWnfyRwxL/+SsrWYfOpUtz5b3YD+nyfkHvjbcanzk8zgyO4ASD67uVMRt8k5bM4lLMDnXfriRhOpemw+NfT1eA==}
    engines: {node: '>=8'}

  /is-regex@1.1.4:
    resolution: {integrity: sha512-kvRdxDsxZjhzUX07ZnLydzS1TU/TJlTUHHY4YLL87e37oUA49DfkLqgy+VjFocowy29cKvcSiu+kIv728jTTVg==}
    engines: {node: '>= 0.4'}
    dependencies:
      call-bind: 1.0.2
      has-tostringtag: 1.0.0
    dev: true

  /is-shared-array-buffer@1.0.2:
    resolution: {integrity: sha512-sqN2UDu1/0y6uvXyStCOzyhAjCSlHceFoMKJW8W9EU9cvic/QdsZ0kEU93HEy3IUEFZIiH/3w+AH/UQbPHNdhA==}
    dependencies:
      call-bind: 1.0.2
    dev: true

  /is-stream@2.0.1:
    resolution: {integrity: sha512-hFoiJiTl63nn+kstHGBtewWSKnQLpyb155KHheA1l39uvtO9nWIop1p3udqPcUd/xbF1VLMO4n7OI6p7RbngDg==}
    engines: {node: '>=8'}

  /is-string@1.0.7:
    resolution: {integrity: sha512-tE2UXzivje6ofPW7l23cjDOMa09gb7xlAqG6jG5ej6uPV32TlWP3NKPigtaGeHNu9fohccRYvIiZMfOOnOYUtg==}
    engines: {node: '>= 0.4'}
    dependencies:
      has-tostringtag: 1.0.0
    dev: true

  /is-subdir@1.2.0:
    resolution: {integrity: sha512-2AT6j+gXe/1ueqbW6fLZJiIw3F8iXGJtt0yDrZaBhAZEG1raiTxKWU+IPqMCzQAXOUCKdA4UDMgacKH25XG2Cw==}
    engines: {node: '>=4'}
    dependencies:
      better-path-resolve: 1.0.0

  /is-symbol@1.0.4:
    resolution: {integrity: sha512-C/CPBqKWnvdcxqIARxyOh4v1UUEOCHpgDa0WYgpKDFMszcrPcffg5uhwSgPCLD2WWxmq6isisz87tzT01tuGhg==}
    engines: {node: '>= 0.4'}
    dependencies:
      has-symbols: 1.0.3
    dev: true

  /is-typedarray@1.0.0:
    resolution: {integrity: sha512-cyA56iCMHAh5CdzjJIa4aohJyeO1YbwLi3Jc35MmRU6poroFjIGZzUzupGiRPOjgHg9TLu43xbpwXk523fMxKA==}

  /is-unicode-supported@0.1.0:
    resolution: {integrity: sha512-knxG2q4UC3u8stRGyAVJCOdxFmv5DZiRcdlIaAQXAbSfJya+OhopNotLQrstBhququ4ZpuKbDc/8S6mgXgPFPw==}
    engines: {node: '>=10'}

  /is-weakref@1.0.2:
    resolution: {integrity: sha512-qctsuLZmIQ0+vSSMfoVvyFe2+GSEvnmZ2ezTup1SBse9+twCCeial6EEi3Nc2KFcf6+qz2FBPnjXsk8xhKSaPQ==}
    dependencies:
      call-bind: 1.0.2
    dev: true

  /is-windows@1.0.2:
    resolution: {integrity: sha512-eXK1UInq2bPmjyX6e3VHIzMLobc4J94i4AWn+Hpq3OU5KkrRC96OAcR3PRJ/pGu6m8TRnBHP9dkXQVsT/COVIA==}
    engines: {node: '>=0.10.0'}

  /is-yarn-global@0.3.0:
    resolution: {integrity: sha512-VjSeb/lHmkoyd8ryPVIKvOCn4D1koMqY+vqyjjUfc3xyKtP4dYOxM44sZrnqQSzSds3xyOrUTLTC9LVCVgLngw==}

  /isarray@1.0.0:
    resolution: {integrity: sha512-VLghIWNM6ELQzo7zwmcg0NmTVyWKYjvIeM83yjp0wRDTmUnrM678fQbcKBo6n2CJEF0szoG//ytg+TKla89ALQ==}

  /isexe@2.0.0:
    resolution: {integrity: sha512-RHxMLp9lnKHGHRng9QFhRCMbYAcVpn69smSGcq3f36xjgVVWThj4qqLbTLlq7Ssj8B+fIQ1EuCEGI2lKsyQeIw==}

  /jju@1.4.0:
    resolution: {integrity: sha512-8wb9Yw966OSxApiCt0K3yNJL8pnNeIv+OEq2YMidz4FKP6nonSRoOXc80iXY4JaN2FC11B9qsNmDsm+ZOfMROA==}

  /js-tokens@3.0.2:
    resolution: {integrity: sha512-RjTcuD4xjtthQkaWH7dFlH85L+QaVtSoOyGdZ3g6HFhS9dFNDfLyqgm2NFe2X6cQpeFmt0452FJjFG5UameExg==}

  /js-tokens@4.0.0:
    resolution: {integrity: sha512-RdJUflcE3cUzKiMqQgsCu06FPu9UdIJO0beYbPhHN4k6apgJtifcoCtT9bcxOpYBtpD2kCM6Sbzg4CausW/PKQ==}

  /js-yaml@3.13.1:
    resolution: {integrity: sha512-YfbcO7jXDdyj0DGxYVSlSeQNHbD7XPWvrVWeVUujrQEoZzWJIRrCPoyk6kL6IAjAG2IolMK4T0hNUe0HOUs5Jw==}
    hasBin: true
    dependencies:
      argparse: 1.0.10
      esprima: 4.0.1

  /js-yaml@3.14.1:
    resolution: {integrity: sha512-okMH7OXXJ7YrN9Ok3/SXrnu4iX9yOk+25nqX4imS2npuvTYDmo/QEZoqwZkYaIDk3jVvBOTOIEgEhaLOynBS9g==}
    hasBin: true
    dependencies:
      argparse: 1.0.10
      esprima: 4.0.1

  /js-yaml@4.1.0:
    resolution: {integrity: sha512-wpxZs9NoxZaJESJGIZTyDEaYpl0FKSA+FB9aJiyemKhMwkxQg63h4T1KJgUGHpTqPDNRcmmYLugrRjJlBtWvRA==}
    hasBin: true
    dependencies:
      argparse: 2.0.1

  /jsesc@2.5.2:
    resolution: {integrity: sha512-OYu7XEzjkCQ3C5Ps3QIZsQfNpqoJyZZA99wd9aWd05NCtC5pWOkShK2mkL6HXQR6/Cy2lbNdPlZBpuQHXE63gA==}
    engines: {node: '>=4'}
    hasBin: true

<<<<<<< HEAD
  /json-buffer/3.0.0:
    resolution: {integrity: sha512-CuUqjv0FUZIdXkHPI8MezCnFCdaTAacej1TZYulLoAg1h/PhwkdXFN4V/gzY4g+fMBCOV2xF+rp7t2XD2ns/NQ==}
=======
  /json-buffer@3.0.0:
    resolution: {integrity: sha1-Wx85evx11ne96Lz8Dkfh+aPZqJg=}
>>>>>>> c2d8460f

  /json-parse-even-better-errors@2.3.1:
    resolution: {integrity: sha512-xyFwyhro/JEof6Ghe2iz2NcXoj2sloNsWr/XsERDK/oiPCfaNhl5ONfp+jQdAZRQQ0IJWNzH9zIZF7li91kh2w==}

  /json-schema-traverse@0.4.1:
    resolution: {integrity: sha512-xbbCH5dCYU5T8LcEhhuh7HJ88HXuW3qsI3Y0zOZFKfZEHcpWiHU/Jxzk629Brsab/mMiHQti9wMP+845RPe3Vg==}
    dev: true

  /json-stable-stringify-without-jsonify@1.0.1:
    resolution: {integrity: sha512-Bdboy+l7tA3OGW6FjyFHWkP5LuByj1Tk33Ljyq0axyzdk9//JSi2u3fP1QSmd1KNwq6VOKYGlAu87CisVir6Pw==}
    dev: true

  /json5@2.2.3:
    resolution: {integrity: sha512-XmOWe7eyHYH14cLdVPoyg+GOH3rYX++KpzrylJwSW98t3Nk+U8XOl8FWKOgwtzdb8lXGf6zYwDUzeHMWfxasyg==}
    engines: {node: '>=6'}
    hasBin: true

  /jsonfile@4.0.0:
    resolution: {integrity: sha512-m6F1R3z8jjlf2imQHS2Qez5sjKWQzbuuhuJ/FKYFRZvPE3PuHcSMVZzfsLhGVOkfd20obL5SWEBew5ShlquNxg==}
    optionalDependencies:
      graceful-fs: 4.2.11

  /jsonpath-plus@4.0.0:
    resolution: {integrity: sha512-e0Jtg4KAzDJKKwzbLaUtinCn0RZseWBVRTRGihSpvFlM3wTR7ExSp+PTdeTsDrLNJUe7L7JYJe8mblHX5SCT6A==}
    engines: {node: '>=10.0'}

  /jsx-ast-utils@2.4.1:
    resolution: {integrity: sha512-z1xSldJ6imESSzOjd3NNkieVJKRlKYSOtMG8SFyCj2FIrvSaSuli/WjpBkEzCBoR9bYYYFgqJw61Xhu7Lcgk+w==}
    engines: {node: '>=4.0'}
    dependencies:
      array-includes: 3.1.5
      object.assign: 4.1.2
    dev: true

  /jszip@3.8.0:
    resolution: {integrity: sha512-cnpQrXvFSLdsR9KR5/x7zdf6c3m8IhZfZzSblFEHSqBaVwD2nvJ4CuCKLyvKvwBgZm08CgfSoiTBQLm5WW9hGw==}
    dependencies:
      lie: 3.3.0
      pako: 1.0.11
      readable-stream: 2.3.8
      set-immediate-shim: 1.0.1

  /keyv@3.1.0:
    resolution: {integrity: sha512-9ykJ/46SN/9KPM/sichzQ7OvXyGDYKGTaDlKMGCAlg2UK8KRy4jb0d8sFc+0Tt0YYnThq8X2RZgCg74RPxgcVA==}
    dependencies:
      json-buffer: 3.0.0

  /kind-of@6.0.3:
    resolution: {integrity: sha512-dcS1ul+9tmeD95T+x28/ehLgd9mENa3LsvDTtzm3vyBEO7RPptvAD+t44WVXaUjTBRcrpFeFlC8WCruUR456hw==}
    engines: {node: '>=0.10.0'}

  /latest-version@5.1.0:
    resolution: {integrity: sha512-weT+r0kTkRQdCdYCNtkMwWXQTMEswKrFBkm4ckQOMVhhqhIMI1UT2hMj+1iigIhgSZm5gTmrRXBNoGUgaTY1xA==}
    engines: {node: '>=8'}
    dependencies:
      package-json: 6.5.0

  /levn@0.4.1:
    resolution: {integrity: sha512-+bT2uH4E5LGE7h/n3evcS/sQlJXCpIp6ym8OWJ5eV6+67Dsql/LaaT7qJBAt2rzfoa/5QBGBhxDix1dMt2kQKQ==}
    engines: {node: '>= 0.8.0'}
    dependencies:
      prelude-ls: 1.2.1
      type-check: 0.4.0
    dev: true

  /lie@3.3.0:
    resolution: {integrity: sha512-UaiMJzeWRlEujzAuw5LokY1L5ecNQYZKfmyZ9L7wDHb/p5etKaxXhohBcrw0EYby+G/NA52vRSN4N39dxHAIwQ==}
    dependencies:
      immediate: 3.0.6

  /lines-and-columns@1.2.4:
    resolution: {integrity: sha512-7ylylesZQ/PV29jhEDl3Ufjo6ZX7gCqJr5F7PKrqc93v7fzSymt1BpwEU8nAUXs8qzzvqhbjhK5QZg6Mt/HkBg==}

  /load-json-file@6.2.0:
    resolution: {integrity: sha512-gUD/epcRms75Cw8RT1pUdHugZYM5ce64ucs2GEISABwkRsOQr0q2wm/MV2TKThycIe5e0ytRweW2RZxclogCdQ==}
    engines: {node: '>=8'}
    dependencies:
      graceful-fs: 4.2.11
      parse-json: 5.2.0
      strip-bom: 4.0.0
      type-fest: 0.6.0

  /load-yaml-file@0.2.0:
    resolution: {integrity: sha512-OfCBkGEw4nN6JLtgRidPX6QxjBQGQf72q3si2uvqyFEMbycSFFHwAZeXx6cJgFM9wmLrf9zBwCP3Ivqa+LLZPw==}
    engines: {node: '>=6'}
    dependencies:
      graceful-fs: 4.2.11
      js-yaml: 3.14.1
      pify: 4.0.1
      strip-bom: 3.0.0

  /locate-path@5.0.0:
    resolution: {integrity: sha512-t7hw9pI+WvuwNJXwk5zVHpyhIqzg2qTlklJOf0mVxGSbe3Fp2VieZcduNYjaLDoy6p9uGpQEGWG87WpMKlNq8g==}
    engines: {node: '>=8'}
    dependencies:
      p-locate: 4.1.0

  /locate-path@6.0.0:
    resolution: {integrity: sha512-iPZK6eYjbxRu3uB4/WZ3EsEIMJFMqAoopl3R+zuq0UjcAm/MO6KCweDgPfP3elTztoKP3KtnVHxTn2NHBSDVUw==}
    engines: {node: '>=10'}
    dependencies:
      p-locate: 5.0.0

  /lodash.get@4.4.2:
    resolution: {integrity: sha512-z+Uw/vLuy6gQe8cfaFWD7p0wVv8fJl3mbzXh33RS+0oW2wvUqiRXiQ69gLWSLpgB5/6sU+r6BlQR0MBILadqTQ==}

  /lodash.isequal@4.5.0:
    resolution: {integrity: sha512-pDo3lu8Jhfjqls6GkMgpahsF9kCyayhgykjyLMNFTKWrpVdAQtYyB4muAMWozBB4ig/dtWAmsMxLEI8wuz+DYQ==}

  /lodash.merge@4.6.2:
    resolution: {integrity: sha512-0KpjqXRVvrYyCsX1swR/XTK0va6VQkQM6MNo7PqW77ByjAhoARA8EfrP1N4+KlKj8YS0ZUCtRT/YUuhyYDujIQ==}
    dev: true

  /lodash@4.17.21:
    resolution: {integrity: sha512-v2kDEe57lecTulaDIuNTPy3Ry4gLGJ6Z1O3vE1krgXZNrsQ+LFTGHVxVjcXPs17LhbZVGedAJv8XZ1tvj5FvSg==}

  /log-symbols@4.1.0:
    resolution: {integrity: sha512-8XPvpAA8uyhfteu8pIvQxpJZ7SYYdpUivZpGy6sFsBuKRY/7rQGavedeB8aK+Zkyq6upMFVL/9AW6vOYzfRyLg==}
    engines: {node: '>=10'}
    dependencies:
      chalk: 4.1.1
      is-unicode-supported: 0.1.0

  /loose-envify@1.4.0:
    resolution: {integrity: sha512-lyuxPGr/Wfhrlem2CL/UcnUc1zcqKAImBDzukY7Y5F/yQiNdko6+fRLevlw1HgMySw7f611UIY408EtxRSoK3Q==}
    hasBin: true
    dependencies:
      js-tokens: 4.0.0

  /lowercase-keys@1.0.1:
    resolution: {integrity: sha512-G2Lj61tXDnVFFOi8VZds+SoQjtQC3dgokKdDG2mTm1tx4m50NUHBOZSBwQQHyy0V12A0JTG4icfZQH+xPyh8VA==}
    engines: {node: '>=0.10.0'}

  /lowercase-keys@2.0.0:
    resolution: {integrity: sha512-tqNXrS78oMOE73NMxK4EMLQsQowWf8jKooH9g7xPavRT706R6bkQJ6DY2Te7QukaZsulxa30wQ7bk0pm4XiHmA==}
    engines: {node: '>=8'}

  /lru-cache@6.0.0:
    resolution: {integrity: sha512-Jo6dJ04CmSjuznwJSS3pUeWmd/H0ffTlkXXgwZi+eq1UCmqQwCh+eLsYOYCwY991i2Fah4h1BEMCx4qThGbsiA==}
    engines: {node: '>=10'}
    dependencies:
      yallist: 4.0.0

  /lru-cache@9.1.2:
    resolution: {integrity: sha512-ERJq3FOzJTxBbFjZ7iDs+NiK4VI9Wz+RdrrAB8dio1oV+YvdPzUEE4QNiT2VD51DkIbCYRUUzCRkssXCHqSnKQ==}
    engines: {node: 14 || >=16.14}
    dev: true

  /magic-string@0.30.0:
    resolution: {integrity: sha512-LA+31JYDJLs82r2ScLrlz1GjSgu66ZV518eyWT+S8VhyQn/JL0u9MeBOvQMGYiPk1DBiSN9DDMOcXvigJZaViQ==}
    engines: {node: '>=12'}
    dependencies:
      '@jridgewell/sourcemap-codec': 1.4.15

  /make-dir@3.1.0:
    resolution: {integrity: sha512-g3FeP20LNwhALb/6Cz6Dd4F2ngze0jz7tbzrD2wAV+o9FeNHe4rL+yK2md0J/fiSf1sa1ADhXqi5+oVwOM/eGw==}
    engines: {node: '>=8'}
    dependencies:
      semver: 6.3.0

  /map-age-cleaner@0.1.3:
    resolution: {integrity: sha512-bJzx6nMoP6PDLPBFmg7+xRKeFZvFboMrGlxmNj9ClvX53KrmvM5bXFXEWjbz4cz1AFn+jWJ9z/DJSz7hrs0w3w==}
    engines: {node: '>=6'}
    dependencies:
      p-defer: 1.0.0

  /map-obj@1.0.1:
    resolution: {integrity: sha512-7N/q3lyZ+LVCp7PzuxrJr4KMbBE2hW7BT7YNia330OFxIf4d3r5zVpicP2650l7CPN6RM9zOJRl3NGpqSiw3Eg==}
    engines: {node: '>=0.10.0'}

  /map-obj@4.3.0:
    resolution: {integrity: sha512-hdN1wVrZbb29eBGiGjJbeP8JbKjq1urkHJ/LIP/NY48MZ1QVXUsQBV1G1zvYFHn1XE06cwjBsOI2K3Ulnj1YXQ==}
    engines: {node: '>=8'}

  /mem@8.1.1:
    resolution: {integrity: sha512-qFCFUDs7U3b8mBDPyz5EToEKoAkgCzqquIgi9nkkR9bixxOVOre+09lbuH7+9Kn2NFpm56M3GUWVbU2hQgdACA==}
    engines: {node: '>=10'}
    dependencies:
      map-age-cleaner: 0.1.3
      mimic-fn: 3.1.0

  /meow@9.0.0:
    resolution: {integrity: sha512-+obSblOQmRhcyBt62furQqRAQpNyWXo8BuQ5bN7dG8wmwQ+vwHKp/rCFD4CrTP8CsDQD1sjoZ94K417XEUk8IQ==}
    engines: {node: '>=10'}
    dependencies:
      '@types/minimist': 1.2.2
      camelcase-keys: 6.2.2
      decamelize: 1.2.0
      decamelize-keys: 1.1.1
      hard-rejection: 2.1.0
      minimist-options: 4.1.0
      normalize-package-data: 3.0.3
      read-pkg-up: 7.0.1
      redent: 3.0.0
      trim-newlines: 3.0.1
      type-fest: 0.18.1
      yargs-parser: 20.2.9

  /merge-stream@2.0.0:
    resolution: {integrity: sha512-abv/qOcuPfk3URPfDzmZU1LKmuw8kT+0nIHvKrKgFrwifol/doWcdA4ZqsWQ8ENrFKkd67Mfpo/LovbIUsbt3w==}

  /merge2@1.4.1:
    resolution: {integrity: sha512-8q7VEgMJW4J8tcfVPy8g09NcQwZdbwFEqhe/WZkoIzjn/3TGDwtOCYtXGxA3O8tPzpczCCDgv+P2P5y00ZJOOg==}
    engines: {node: '>= 8'}

  /micromatch@4.0.4:
    resolution: {integrity: sha512-pRmzw/XUcwXGpD9aI9q/0XOwLNygjETJ8y0ao0wdqprrzDa4YnxLcz7fQRZr8voh8V10kGhABbNcHVk5wHgWwg==}
    engines: {node: '>=8.6'}
    dependencies:
      braces: 3.0.2
      picomatch: 2.3.0

  /mime-db@1.52.0:
    resolution: {integrity: sha512-sPU4uV7dYlvtWJxwwxHD0PuihVNiE7TyAbQ5SWxDCB9mUYvOgroQOwYQQOKPJ8CIbE+1ETVlOoK1UC2nU3gYvg==}
    engines: {node: '>= 0.6'}

  /mime-types@2.1.35:
    resolution: {integrity: sha512-ZDY+bPm5zTTF+YpCrAU9nK0UgICYPT0QtT1NZWFv4s++TNkcgVaT0g6+4R2uI4MjQjzysHB1zxuWL50hzaeXiw==}
    engines: {node: '>= 0.6'}
    dependencies:
      mime-db: 1.52.0

  /mimic-fn@2.1.0:
    resolution: {integrity: sha512-OqbOk5oEQeAZ8WXWydlu9HJjz9WVdEIvamMCcXmuqUYjTknH/sqsWvhQ3vgwKFRR1HpjvNBKQ37nbJgYzGqGcg==}
    engines: {node: '>=6'}

  /mimic-fn@3.1.0:
    resolution: {integrity: sha512-Ysbi9uYW9hFyfrThdDEQuykN4Ey6BuwPD2kpI5ES/nFTDn/98yxYNLZJcgUAKPT/mcrLLKaGzJR9YVxJrIdASQ==}
    engines: {node: '>=8'}

  /mimic-response@1.0.1:
    resolution: {integrity: sha512-j5EctnkH7amfV/q5Hgmoal1g2QHFJRraOtmx0JpIqkxhBhI/lJSl1nMpQ45hVarwNETOoWEimndZ4QK0RHxuxQ==}
    engines: {node: '>=4'}

  /min-indent@1.0.1:
    resolution: {integrity: sha512-I9jwMn07Sy/IwOj3zVkVik2JTvgpaykDZEigL6Rx6N9LbMywwUSMtxET+7lVoDLLd3O3IXwJwvuuns8UB/HeAg==}
    engines: {node: '>=4'}

  /minimatch@3.0.8:
    resolution: {integrity: sha512-6FsRAQsxQ61mw+qP1ZzbL9Bc78x2p5OqNgNpnoAFLTrX8n5Kxph0CsnhmKKNXTWjXqU5L0pGPR7hYk+XWZr60Q==}
    dependencies:
      brace-expansion: 1.1.11

  /minimatch@3.1.2:
    resolution: {integrity: sha512-J7p63hRiAjw1NDEww1W7i37+ByIrOWO5XQQAzZ3VOcL0PNybwpfmV/N05zFAzwQ9USyEcX6t3UO+K5aqBQOIHw==}
    dependencies:
      brace-expansion: 1.1.11

  /minimatch@8.0.4:
    resolution: {integrity: sha512-W0Wvr9HyFXZRGIDgCicunpQ299OKXs9RgZfaukz4qAW/pJhcpUfupc9c+OObPOFueNy8VSrZgEmDtk6Kh4WzDA==}
    engines: {node: '>=16 || 14 >=14.17'}
    dependencies:
      brace-expansion: 2.0.1
    dev: true

  /minimist-options@4.1.0:
    resolution: {integrity: sha512-Q4r8ghd80yhO/0j1O3B2BjweX3fiHg9cdOwjJd2J76Q135c+NDxGCqdYKQ1SKBuFfgWbAUzBfvYjPUEeNgqN1A==}
    engines: {node: '>= 6'}
    dependencies:
      arrify: 1.0.1
      is-plain-obj: 1.1.0
      kind-of: 6.0.3

  /minimist@1.2.5:
    resolution: {integrity: sha512-FM9nNUYrRBAELZQT3xeZQ7fmMOBg6nWNmJKTcgsJeaLstP/UODVpGsr5OhXhhXg6f+qtJ8uiZ+PUxkDWcgIXLw==}

  /minipass@3.3.6:
    resolution: {integrity: sha512-DxiNidxSEK+tHG6zOIklvNOwm3hvCrbUrdtzY74U6HKTJxvIDfOUL5W5P2Ghd3DTkhhKPYGqeNUIh5qcM4YBfw==}
    engines: {node: '>=8'}
    dependencies:
      yallist: 4.0.0

  /minipass@4.2.8:
    resolution: {integrity: sha512-fNzuVyifolSLFL4NzpF+wEF4qrgqaaKX0haXPQEdQ7NKAN+WecoKMHV09YcuL/DHxrUsYQOK3MiuDf7Ip2OXfQ==}
    engines: {node: '>=8'}
    dev: true

  /minipass@5.0.0:
    resolution: {integrity: sha512-3FnjYuehv9k6ovOEbyOswadCDPX1piCfhV8ncmYtHOjuPwylVWsghTLo7rabjC3Rx5xD4HDx8Wm1xnMF7S5qFQ==}
    engines: {node: '>=8'}

  /minipass@6.0.2:
    resolution: {integrity: sha512-MzWSV5nYVT7mVyWCwn2o7JH13w2TBRmmSqSRCKzTw+lmft9X4z+3wjvs06Tzijo5z4W/kahUCDpRXTF+ZrmF/w==}
    engines: {node: '>=16 || 14 >=14.17'}
    dev: true

  /minizlib@2.1.2:
    resolution: {integrity: sha512-bAxsR8BVfj60DWXHE3u30oHzfl4G7khkSuPW+qvpd7jFRHm7dLxOjUk1EHACJ/hxLY8phGJ0YhYHZo7jil7Qdg==}
    engines: {node: '>= 8'}
    dependencies:
      minipass: 3.3.6
      yallist: 4.0.0

  /mkdirp@0.5.5:
    resolution: {integrity: sha512-NKmAlESf6jMGym1++R0Ra7wvhV+wFW63FaSOFPwRahvea0gMUcGUhVeAg/0BC0wiv9ih5NYPB1Wn1UEI1/L+xQ==}
    hasBin: true
    dependencies:
      minimist: 1.2.5
    dev: true

  /mkdirp@1.0.4:
    resolution: {integrity: sha512-vVqVZQyf3WLx2Shd0qJ9xuvqgAyKPLAiqITEtqW0oIUjzo3PePDd6fW9iFz30ef7Ysp/oiWqbhszeGWW2T6Gzw==}
    engines: {node: '>=10'}
    hasBin: true

  /ms@2.1.2:
    resolution: {integrity: sha512-sGkPx+VjMtmA6MX27oA4FBFELFCZZ4S4XqeGOXCv68tT+jb3vk/RyaKWP0PTKyWtmLSM0b+adUTEvbs1PEaH2w==}

  /multimatch@5.0.0:
    resolution: {integrity: sha512-ypMKuglUrZUD99Tk2bUQ+xNQj43lPEfAeX2o9cTteAmShXy2VHDJpuwu1o0xqoKCt9jLVAvwyFKdLTPXKAfJyA==}
    engines: {node: '>=10'}
    dependencies:
      '@types/minimatch': 3.0.5
      array-differ: 3.0.0
      array-union: 2.1.0
      arrify: 2.0.1
      minimatch: 3.1.2

  /mute-stream@0.0.8:
    resolution: {integrity: sha512-nnbWWOkoWyUsTjKrhgD0dcz22mdkSnpYqbEjIm2nhwhuxlSkpywJmBo8h0ZqJdkp73mb90SssHkN4rsRaBAfAA==}

  /mz@2.7.0:
    resolution: {integrity: sha512-z81GNO7nnYMEhrGh9LeymoE4+Yr0Wn5McHIZMK5cfQCl+NDX08sCZgUc9/6MHni9IWuFLm1Z3HTCXu2z9fN62Q==}
    dependencies:
      any-promise: 1.3.0
      object-assign: 4.1.1
      thenify-all: 1.6.0

  /nanoid@3.3.6:
    resolution: {integrity: sha512-BGcqMMJuToF7i1rt+2PWSNVnWIkGCU78jBG3RxO/bZlnZPK2Cmi2QaffxGO/2RvWi9sL+FAiRiXMgsyxQ1DIDA==}
    engines: {node: ^10 || ^12 || ^13.7 || ^14 || >=15.0.1}
    hasBin: true

  /natural-compare-lite@1.4.0:
    resolution: {integrity: sha512-Tj+HTDSJJKaZnfiuw+iaF9skdPpTo2GtEly5JHnWV/hfv2Qj/9RKsGISQtLh2ox3l5EAGw487hnBee0sIJ6v2g==}
    dev: true

  /natural-compare@1.4.0:
    resolution: {integrity: sha512-OWND8ei3VtNC9h7V60qff3SVobHr996CTwgxubgyQYEpg290h9J0buyECNNJexkFm5sOajh5G116RYA1c8ZMSw==}
    dev: true

  /node-emoji@1.11.0:
    resolution: {integrity: sha512-wo2DpQkQp7Sjm2A0cq+sN7EHKO6Sl0ctXeBdFZrL9T9+UywORbufTcTZxom8YqpLQt/FqNMUkOpkZrJVYSKD3A==}
    dependencies:
      lodash: 4.17.21

  /node-fetch@2.6.7:
    resolution: {integrity: sha512-ZjMPFEfVx5j+y2yF35Kzx5sF7kDzxuDj6ziH4FFbOp87zKDZNx8yExJIb05OGF4Nlt9IHFIMBkRl41VdvcNdbQ==}
    engines: {node: 4.x || >=6.0.0}
    peerDependencies:
      encoding: ^0.1.0
    peerDependenciesMeta:
      encoding:
        optional: true
    dependencies:
      whatwg-url: 5.0.0

  /normalize-package-data@2.5.0:
    resolution: {integrity: sha512-/5CMN3T0R4XTj4DcGaexo+roZSdSFW/0AOOTROrjxzCG1wrWXEsGbRKevjlIL+ZDE4sZlJr5ED4YW0yqmkK+eA==}
    dependencies:
      hosted-git-info: 2.8.9
      resolve: 1.22.1
      semver: 5.7.1
      validate-npm-package-license: 3.0.4

  /normalize-package-data@3.0.3:
    resolution: {integrity: sha512-p2W1sgqij3zMMyRC067Dg16bfzVH+w7hyegmpIvZ4JNjqtGOVAIvLmjBx3yP7YTe9vKJgkoNOPjwQGogDoMXFA==}
    engines: {node: '>=10'}
    dependencies:
      hosted-git-info: 4.1.0
      is-core-module: 2.11.0
      semver: 7.5.4
      validate-npm-package-license: 3.0.4

  /normalize-path@3.0.0:
    resolution: {integrity: sha512-6eZs5Ls3WtCisHWp9S2GUy8dqkpGi4BVSz3GaqiE6ezub0512ESztXUwUB6C6IKbQkY2Pnb/mD4WYojCRwcwLA==}
    engines: {node: '>=0.10.0'}

  /normalize-url@4.5.1:
    resolution: {integrity: sha512-9UZCFRHQdNrfTpGg8+1INIg93B6zE0aXMVFkw1WFwvO4SlZywU6aLg5Of0Ap/PgcbSw4LNxvMWXMeugwMCX0AA==}
    engines: {node: '>=8'}

  /npm-bundled@1.1.2:
    resolution: {integrity: sha512-x5DHup0SuyQcmL3s7Rx/YQ8sbw/Hzg0rj48eN0dV7hf5cmQq5PXIeioroH3raV1QC1yh3uTYuMThvEQF3iKgGQ==}
    dependencies:
      npm-normalize-package-bin: 1.0.1

  /npm-check@6.0.1:
    resolution: {integrity: sha512-tlEhXU3689VLUHYEZTS/BC61vfeN2xSSZwoWDT6WLuenZTpDmGmNT5mtl15erTR0/A15ldK06/NEKg9jYJ9OTQ==}
    engines: {node: '>=10.9.0'}
    hasBin: true
    dependencies:
      callsite-record: 4.1.4
      chalk: 4.1.1
      co: 4.6.0
      depcheck: 1.4.3
      execa: 5.1.1
      giturl: 1.0.1
      global-modules: 2.0.0
      globby: 11.1.0
      inquirer: 7.3.3
      is-ci: 2.0.0
      lodash: 4.17.21
      meow: 9.0.0
      minimatch: 3.1.2
      node-emoji: 1.11.0
      ora: 5.4.1
      package-json: 6.5.0
      path-exists: 4.0.0
      pkg-dir: 5.0.0
      preferred-pm: 3.0.3
      rc-config-loader: 4.1.2
      semver: 7.5.4
      semver-diff: 3.1.1
      strip-ansi: 6.0.1
      text-table: 0.2.0
      throat: 6.0.2
      update-notifier: 5.1.0
      xtend: 4.0.2
    transitivePeerDependencies:
      - supports-color

  /npm-normalize-package-bin@1.0.1:
    resolution: {integrity: sha512-EPfafl6JL5/rU+ot6P3gRSCpPDW5VmIzX959Ob1+ySFUuuYHWHekXpwdUZcKP5C+DS4GEtdJluwBjnsNDl+fSA==}

  /npm-package-arg@6.1.1:
    resolution: {integrity: sha512-qBpssaL3IOZWi5vEKUKW0cO7kzLeT+EQO9W8RsLOZf76KF9E/K9+wH0C7t06HXPpaH8WH5xF1MExLuCwbTqRUg==}
    dependencies:
      hosted-git-info: 2.8.9
      osenv: 0.1.5
      semver: 5.7.1
      validate-npm-package-name: 3.0.0

  /npm-packlist@2.1.5:
    resolution: {integrity: sha512-KCfK3Vi2F+PH1klYauoQzg81GQ8/GGjQRKYY6tRnpQUPKTs/1gBZSRWtTEd7jGdSn1LZL7gpAmJT+BcS55k2XQ==}
    engines: {node: '>=10'}
    hasBin: true
    dependencies:
      glob: 7.1.7
      ignore-walk: 3.0.4
      npm-bundled: 1.1.2
      npm-normalize-package-bin: 1.0.1

  /npm-run-path@4.0.1:
    resolution: {integrity: sha512-S48WzZW777zhNIrn7gxOlISNAqi9ZC/uQFnRdbeIHhZhCA6UqpkOT8T1G7BvfdgP4Er8gF4sUbaS0i7QvIfCWw==}
    engines: {node: '>=8'}
    dependencies:
      path-key: 3.1.1

  /object-assign@4.1.1:
    resolution: {integrity: sha512-rJgTQnkUnH1sFw8yT6VSU3zD3sWmu6sZhIseY8VX+GRu3P6F7Fu+JNDoXfklElbLJSnc3FUQHVe4cU5hj+BcUg==}
    engines: {node: '>=0.10.0'}

  /object-inspect@1.12.2:
    resolution: {integrity: sha512-z+cPxW0QGUp0mcqcsgQyLVRDoXFQbXOwBaqyF7VIgI4TWNQsDHrBpUQslRmIfAoYWdYzs6UlKJtB2XJpTaNSpQ==}
    dev: true

  /object-keys@1.1.1:
    resolution: {integrity: sha512-NuAESUOUMrlIXOfHKzD6bpPu3tYt3xvjNdRIQ+FeT0lNb4K8WR70CaDxhuNguS2XG+GjkyMwOzsN5ZktImfhLA==}
    engines: {node: '>= 0.4'}
    dev: true

  /object.assign@4.1.2:
    resolution: {integrity: sha512-ixT2L5THXsApyiUPYKmW+2EHpXXe5Ii3M+f4e+aJFAHao5amFRW6J0OO6c/LU8Be47utCx2GL89hxGB6XSmKuQ==}
    engines: {node: '>= 0.4'}
    dependencies:
      call-bind: 1.0.2
      define-properties: 1.1.4
      has-symbols: 1.0.3
      object-keys: 1.1.1
    dev: true

  /object.entries@1.1.5:
    resolution: {integrity: sha512-TyxmjUoZggd4OrrU1W66FMDG6CuqJxsFvymeyXI51+vQLN67zYfZseptRge703kKQdo4uccgAKebXFcRCzk4+g==}
    engines: {node: '>= 0.4'}
    dependencies:
      call-bind: 1.0.2
      define-properties: 1.1.4
      es-abstract: 1.20.1
    dev: true

  /object.fromentries@2.0.5:
    resolution: {integrity: sha512-CAyG5mWQRRiBU57Re4FKoTBjXfDoNwdFVH2Y1tS9PqCsfUTymAohOkEMSG3aRNKmv4lV3O7p1et7c187q6bynw==}
    engines: {node: '>= 0.4'}
    dependencies:
      call-bind: 1.0.2
      define-properties: 1.1.4
      es-abstract: 1.20.1
    dev: true

  /object.hasown@1.1.1:
    resolution: {integrity: sha512-LYLe4tivNQzq4JdaWW6WO3HMZZJWzkkH8fnI6EebWl0VZth2wL2Lovm74ep2/gZzlaTdV62JZHEqHQ2yVn8Q/A==}
    dependencies:
      define-properties: 1.1.4
      es-abstract: 1.20.1
    dev: true

  /object.values@1.1.5:
    resolution: {integrity: sha512-QUZRW0ilQ3PnPpbNtgdNV1PDbEqLIiSFB3l+EnGtBQ/8SUTLj1PZwtQHABZtLgwpJZTSZhuGLOGk57Drx2IvYg==}
    engines: {node: '>= 0.4'}
    dependencies:
      call-bind: 1.0.2
      define-properties: 1.1.4
      es-abstract: 1.20.1
    dev: true

  /once@1.4.0:
    resolution: {integrity: sha512-lNaJgI+2Q5URQBkccEKHTQOPaXdUxnZZElQTZY0MFUAuaEqe1E+Nyvgdz/aIyNi6Z9MzO5dv1H8n58/GELp3+w==}
    dependencies:
      wrappy: 1.0.2

  /onetime@5.1.2:
    resolution: {integrity: sha512-kbpaSSGJTWdAY5KPVeMOKXSrPtr8C8C7wodJbcsd51jRnmD+GZu8Y0VoU6Dm5Z4vWr0Ig/1NKuWRKf7j5aaYSg==}
    engines: {node: '>=6'}
    dependencies:
      mimic-fn: 2.1.0

  /optionator@0.9.1:
    resolution: {integrity: sha512-74RlY5FCnhq4jRxVUPKDaRwrVNXMqsGsiW6AJw4XK8hmtm10wC0ypZBLw5IIp85NZMr91+qd1RvvENwg7jjRFw==}
    engines: {node: '>= 0.8.0'}
    dependencies:
      deep-is: 0.1.3
      fast-levenshtein: 2.0.6
      levn: 0.4.1
      prelude-ls: 1.2.1
      type-check: 0.4.0
      word-wrap: 1.2.3
    dev: true

  /ora@5.4.1:
    resolution: {integrity: sha512-5b6Y85tPxZZ7QytO+BQzysW31HJku27cRIlkbAXaNx+BdcVi+LlRFmVXzeF6a7JCwJpyw5c4b+YSVImQIrBpuQ==}
    engines: {node: '>=10'}
    dependencies:
      bl: 4.1.0
      chalk: 4.1.1
      cli-cursor: 3.1.0
      cli-spinners: 2.9.0
      is-interactive: 1.0.0
      is-unicode-supported: 0.1.0
      log-symbols: 4.1.0
      strip-ansi: 6.0.1
      wcwidth: 1.0.1

  /os-homedir@1.0.2:
    resolution: {integrity: sha512-B5JU3cabzk8c67mRRd3ECmROafjYMXbuzlwtqdM8IbS8ktlTix8aFGb2bAGKrSRIlnfKwovGUUr72JUPyOb6kQ==}
    engines: {node: '>=0.10.0'}

  /os-tmpdir@1.0.2:
    resolution: {integrity: sha512-D2FR03Vir7FIu45XBY20mTb+/ZSWB00sjU9jdQXt83gDrI4Ztz5Fs7/yy74g2N5SVQY4xY1qDr4rNddwYRVX0g==}
    engines: {node: '>=0.10.0'}

  /osenv@0.1.5:
    resolution: {integrity: sha512-0CWcCECdMVc2Rw3U5w9ZjqX6ga6ubk1xDVKxtBQPK7wis/0F2r9T6k4ydGYhecl7YUBxBVxhL5oisPsNxAPe2g==}
    dependencies:
      os-homedir: 1.0.2
      os-tmpdir: 1.0.2

  /p-cancelable@1.1.0:
    resolution: {integrity: sha512-s73XxOZ4zpt1edZYZzvhqFa6uvQc1vwUa0K0BdtIZgQMAJj9IbebH+JkgKZc9h+B05PKHLOTl4ajG1BmNrVZlw==}
    engines: {node: '>=6'}

  /p-defer@1.0.0:
    resolution: {integrity: sha512-wB3wfAxZpk2AzOfUMJNL+d36xothRSyj8EXOa4f6GMqYDN9BJaaSISbsk+wS9abmnebVw95C2Kb5t85UmpCxuw==}
    engines: {node: '>=4'}

  /p-limit@2.3.0:
    resolution: {integrity: sha512-//88mFWSJx8lxCzwdAABTJL2MyWB12+eIY7MDL2SqLmAkeKU9qxRvWuSyTjm3FUmpBEMuFfckAIqEaVGUDxb6w==}
    engines: {node: '>=6'}
    dependencies:
      p-try: 2.2.0

  /p-limit@3.1.0:
    resolution: {integrity: sha512-TYOanM3wGwNGsZN2cVTYPArw454xnXj5qmWF1bEoAc4+cU/ol7GVh7odevjp1FNHduHc3KZMcFduxU5Xc6uJRQ==}
    engines: {node: '>=10'}
    dependencies:
      yocto-queue: 0.1.0

  /p-locate@4.1.0:
    resolution: {integrity: sha512-R79ZZ/0wAxKGu3oYMlz8jy/kbhsNrS7SKZ7PxEHBgJ5+F2mtFW2fK2cOtBh1cHYkQsbzFV7I+EoRKe6Yt0oK7A==}
    engines: {node: '>=8'}
    dependencies:
      p-limit: 2.3.0

  /p-locate@5.0.0:
    resolution: {integrity: sha512-LaNjtRWUBY++zB5nE/NwcaoMylSPk+S+ZHNB1TzdbMJMny6dynpAGt7X/tl/QYq3TIeE6nxHppbo2LGymrG5Pw==}
    engines: {node: '>=10'}
    dependencies:
      p-limit: 3.1.0

  /p-reflect@2.1.0:
    resolution: {integrity: sha512-paHV8NUz8zDHu5lhr/ngGWQiW067DK/+IbJ+RfZ4k+s8y4EKyYCz8pGYWjxCg35eHztpJAt+NUgvN4L+GCbPlg==}
    engines: {node: '>=8'}

  /p-settle@4.1.1:
    resolution: {integrity: sha512-6THGh13mt3gypcNMm0ADqVNCcYa3BK6DWsuJWFCuEKP1rpY+OKGp7gaZwVmLspmic01+fsg/fN57MfvDzZ/PuQ==}
    engines: {node: '>=10'}
    dependencies:
      p-limit: 2.3.0
      p-reflect: 2.1.0

  /p-try@2.2.0:
    resolution: {integrity: sha512-R4nPAVTAU0B9D35/Gk3uJf/7XYbQcyohSKdvAxIRSNghFl4e71hVoGnBNQz9cWaXxO2I10KTC+3jMdvvoKw6dQ==}
    engines: {node: '>=6'}

  /package-json@6.5.0:
    resolution: {integrity: sha512-k3bdm2n25tkyxcjSKzB5x8kfVxlMdgsbPr0GkZcwHsLpba6cBjqCt1KlcChKEvxHIcTB1FVMuwoijZ26xex5MQ==}
    engines: {node: '>=8'}
    dependencies:
      got: 9.6.0
      registry-auth-token: 4.2.2
      registry-url: 5.1.0
      semver: 6.3.0

  /pako@1.0.11:
    resolution: {integrity: sha512-4hLB8Py4zZce5s4yd9XzopqwVv/yGNhV1Bl8NTmCq1763HeK2+EwVTv+leGeL13Dnh2wfbqowVPXCIO0z4taYw==}

  /parent-module@1.0.1:
    resolution: {integrity: sha512-GQ2EWRpQV8/o+Aw8YqtfZZPfNRWZYkbidE9k5rpl/hC3vtHHBfGm2Ifi6qWV+coDGkrUKZAxE3Lot5kcsRlh+g==}
    engines: {node: '>=6'}
    dependencies:
      callsites: 3.1.0

  /parse-json@5.2.0:
    resolution: {integrity: sha512-ayCKvm/phCGxOkYRSCM82iDwct8/EonSEgCSxWxD7ve6jHggsFl4fZVQBPRNgQoKiuV/odhFrGzQXZwbifC8Rg==}
    engines: {node: '>=8'}
    dependencies:
      '@babel/code-frame': 7.22.5
      error-ex: 1.3.2
      json-parse-even-better-errors: 2.3.1
      lines-and-columns: 1.2.4

  /path-exists@4.0.0:
    resolution: {integrity: sha512-ak9Qy5Q7jYb2Wwcey5Fpvg2KoAc/ZIhLSLOSBmRmygPsGwkVVt0fZa0qrtMz+m6tJTAHfZQ8FnmB4MG4LWy7/w==}
    engines: {node: '>=8'}

  /path-is-absolute@1.0.1:
    resolution: {integrity: sha512-AVbw3UJ2e9bq64vSaS9Am0fje1Pa8pbGqTTsmXfaIiMpnr5DlDhfJOuLj9Sf95ZPVDAUerDfEk88MPmPe7UCQg==}
    engines: {node: '>=0.10.0'}

  /path-key@3.1.1:
    resolution: {integrity: sha512-ojmeN0qd+y0jszEtoY48r0Peq5dwMEkIlCOu6Q5f41lfkswXuKtYrhgoTpLnyIcHm24Uhqx+5Tqm2InSwLhE6Q==}
    engines: {node: '>=8'}

  /path-parse@1.0.7:
    resolution: {integrity: sha512-LDJzPVEEEPR+y48z93A0Ed0yXb8pAByGWo/k5YYdYgpY2/2EsOsksJrq7lOHxryrVOn1ejG6oAp8ahvOIQD8sw==}

  /path-scurry@1.9.2:
    resolution: {integrity: sha512-qSDLy2aGFPm8i4rsbHd4MNyTcrzHFsLQykrtbuGRknZZCBBVXSv2tSCDN2Cg6Rt/GFRw8GoW9y9Ecw5rIPG1sg==}
    engines: {node: '>=16 || 14 >=14.17'}
    dependencies:
      lru-cache: 9.1.2
      minipass: 6.0.2
    dev: true

  /path-type@4.0.0:
    resolution: {integrity: sha512-gDKb8aZMDeD/tZWs9P6+q0J9Mwkdl6xMV8TjnGP3qJVJ06bdMgkbBlLU8IdfOsIsFz2BW1rNVT3XuNEl8zPAvw==}
    engines: {node: '>=8'}

  /picocolors@1.0.0:
    resolution: {integrity: sha512-1fygroTLlHu66zi26VoTDv8yRgm0Fccecssto+MhsZ0D/DGW2sm8E8AjW7NU5VVTRt5GxbeZ5qBuJr+HyLYkjQ==}

  /picomatch@2.3.0:
    resolution: {integrity: sha512-lY1Q/PiJGC2zOv/z391WOTD+Z02bCgsFfvxoXXf6h7kv9o+WmsmzYqrAwY63sNgOxE4xEdq0WyUnXfKeBrSvYw==}
    engines: {node: '>=8.6'}

  /pify@4.0.1:
    resolution: {integrity: sha512-uB80kBFb/tfd68bVleG9T5GGsGPjJrLAUpR5PZIrhBnIaRTQRjqdJSsIKkOP6OAIFbj7GOrcudc5pNjZ+geV2g==}
    engines: {node: '>=6'}

  /pinkie-promise@2.0.1:
    resolution: {integrity: sha512-0Gni6D4UcLTbv9c57DfxDGdr41XfgUjqWZu492f0cIGr16zDU06BWP/RAEvOuo7CQ0CNjHaLlM59YJJFm3NWlw==}
    engines: {node: '>=0.10.0'}
    dependencies:
      pinkie: 2.0.4

  /pinkie@2.0.4:
    resolution: {integrity: sha512-MnUuEycAemtSaeFSjXKW/aroV7akBbY+Sv+RkyqFjgAe73F+MR0TBWKBRDkmfWq/HiFmdavfZ1G7h4SPZXaCSg==}
    engines: {node: '>=0.10.0'}

  /pkg-dir@4.2.0:
    resolution: {integrity: sha512-HRDzbaKjC+AOWVXxAU/x54COGeIv9eb+6CkDSQoNTt4XyWoIJvuPsXizxu/Fr23EiekbtZwmh1IcIG/l/a10GQ==}
    engines: {node: '>=8'}
    dependencies:
      find-up: 4.1.0

  /pkg-dir@5.0.0:
    resolution: {integrity: sha512-NPE8TDbzl/3YQYY7CSS228s3g2ollTFnc+Qi3tqmqJp9Vg2ovUpixcJEo2HJScN2Ez+kEaal6y70c0ehqJBJeA==}
    engines: {node: '>=10'}
    dependencies:
      find-up: 5.0.0

  /please-upgrade-node@3.2.0:
    resolution: {integrity: sha512-gQR3WpIgNIKwBMVLkpMUeR3e1/E1y42bqDQZfql+kDeXd8COYfM8PQA4X6y7a8u9Ua9FHmsrrmirW2vHs45hWg==}
    dependencies:
      semver-compare: 1.0.0

  /postcss@8.4.24:
    resolution: {integrity: sha512-M0RzbcI0sO/XJNucsGjvWU9ERWxb/ytp1w6dKtxTKgixdtQDq4rmx/g8W1hnaheq9jgwL/oyEdH5Bc4WwJKMqg==}
    engines: {node: ^10 || ^12 || >=14}
    dependencies:
      nanoid: 3.3.6
      picocolors: 1.0.0
      source-map-js: 1.0.2

  /preferred-pm@3.0.3:
    resolution: {integrity: sha512-+wZgbxNES/KlJs9q40F/1sfOd/j7f1O9JaHcW5Dsn3aUUOZg3L2bjpVUcKV2jvtElYfoTuQiNeMfQJ4kwUAhCQ==}
    engines: {node: '>=10'}
    dependencies:
      find-up: 5.0.0
      find-yarn-workspace-root2: 1.2.16
      path-exists: 4.0.0
      which-pm: 2.0.0

  /prelude-ls@1.2.1:
    resolution: {integrity: sha512-vkcDPrRZo1QZLbn5RLGPpg/WmIQ65qoWWhcGKf/b5eplkkarX0m9z8ppCat4mlOqUsWpyNuYgO3VRyrYHSzX5g==}
    engines: {node: '>= 0.8.0'}
    dev: true

  /prepend-http@2.0.0:
    resolution: {integrity: sha512-ravE6m9Atw9Z/jjttRUZ+clIXogdghyZAuWJ3qEzjT+jI/dL1ifAqhZeC5VHzQp1MSt1+jxKkFNemj/iO7tVUA==}
    engines: {node: '>=4'}

  /process-nextick-args@2.0.1:
    resolution: {integrity: sha512-3ouUOpQhtgrbOa17J7+uxOTpITYWaGP7/AhoR3+A+/1e9skrzelGi/dXzEYyvbxubEF6Wn2ypscTKiKJFFn1ag==}

  /prop-types@15.7.2:
    resolution: {integrity: sha512-8QQikdH7//R2vurIJSutZ1smHYTcLpRWEOlHnzcWHmBYrOGUysKwSsrC89BCiFj3CbrfJ/nXFdJepOVrY1GCHQ==}
    dependencies:
      loose-envify: 1.4.0
      object-assign: 4.1.1
      react-is: 16.13.1
    dev: true

  /pump@3.0.0:
    resolution: {integrity: sha512-LwZy+p3SFs1Pytd/jYct4wpv49HiYCqd9Rlc5ZVdk0V+8Yzv6jR5Blk3TRmPL1ft69TxP0IMZGJ+WPFU2BFhww==}
    dependencies:
      end-of-stream: 1.4.4
      once: 1.4.0

  /punycode@2.1.1:
    resolution: {integrity: sha512-XRsRjdf+j5ml+y/6GKHPZbrF/8p2Yga0JPtdqTIY2Xe5ohJPD9saDJJLPvp9+NSBprVvevdXZybnj2cv8OEd0A==}
    engines: {node: '>=6'}
    dev: true

  /pupa@2.1.1:
    resolution: {integrity: sha512-l1jNAspIBSFqbT+y+5FosojNpVpF94nlI+wDUpqP9enwOTfHx9f0gh5nB96vl+6yTpsJsypeNrwfzPrKuHB41A==}
    engines: {node: '>=8'}
    dependencies:
      escape-goat: 2.1.1

  /query-ast@1.0.5:
    resolution: {integrity: sha512-JK+1ma4YDuLjvKKcz9JZ70G+CM9qEOs/l1cZzstMMfwKUabTJ9sud5jvDGrUNuv03yKUgs82bLkHXJkDyhRmBw==}
    dependencies:
      invariant: 2.2.4
      lodash: 4.17.21

  /queue-microtask@1.2.3:
    resolution: {integrity: sha512-NuaNSa6flKT5JaSYQzJok04JzTL1CA6aGhv5rfLW3PgqA+M2ChpZQnAC8h8i4ZFkBS8X5RqkDBHA7r4hej3K9A==}

  /quick-lru@4.0.1:
    resolution: {integrity: sha512-ARhCpm70fzdcvNQfPoy49IaanKkTlRWF2JMzqhcJbhSFRZv7nPTvZJdcY7301IPmvW+/p0RgIWnQDLJxifsQ7g==}
    engines: {node: '>=8'}

  /ramda@0.27.2:
    resolution: {integrity: sha512-SbiLPU40JuJniHexQSAgad32hfwd+DRUdwF2PlVuI5RZD0/vahUco7R8vD86J/tcEKKF9vZrUVwgtmGCqlCKyA==}

  /rc-config-loader@4.1.2:
    resolution: {integrity: sha512-qKTnVWFl9OQYKATPzdfaZIbTxcHziQl92zYSxYC6umhOqyAsoj8H8Gq/+aFjAso68sBdjTz3A7omqeAkkF1MWg==}
    dependencies:
      debug: 4.3.4
      js-yaml: 4.1.0
      json5: 2.2.3
      require-from-string: 2.0.2
    transitivePeerDependencies:
      - supports-color

  /rc@1.2.8:
    resolution: {integrity: sha512-y3bGgqKj3QBdxLbLkomlohkvsA8gdAiUQlSBJnBhfn+BPxg4bc62d8TcBW15wavDfgexCgccckhcZvywyQYPOw==}
    hasBin: true
    dependencies:
      deep-extend: 0.6.0
      ini: 1.3.8
      minimist: 1.2.5
      strip-json-comments: 2.0.1

  /react-is@16.13.1:
    resolution: {integrity: sha512-24e6ynE2H+OKt4kqsOvNd8kBpV65zoxbA4BVsEOB3ARVWQki/DHzaUoC5KuON/BiccDaCCTZBuOcfZs70kR8bQ==}
    dev: true

  /read-package-json@2.1.2:
    resolution: {integrity: sha512-D1KmuLQr6ZSJS0tW8hf3WGpRlwszJOXZ3E8Yd/DNRaM5d+1wVRZdHlpGBLAuovjr28LbWvjpWkBHMxpRGGjzNA==}
    dependencies:
      glob: 7.1.7
      json-parse-even-better-errors: 2.3.1
      normalize-package-data: 2.5.0
      npm-normalize-package-bin: 1.0.1

  /read-package-tree@5.1.6:
    resolution: {integrity: sha512-FCX1aT3GWyY658wzDICef4p+n0dB+ENRct8E/Qyvppj6xVpOYerBHfUu7OP5Rt1/393Tdglguf5ju5DEX4wZNg==}
    deprecated: The functionality that this package provided is now in @npmcli/arborist
    dependencies:
      debuglog: 1.0.1
      dezalgo: 1.0.4
      once: 1.4.0
      read-package-json: 2.1.2
      readdir-scoped-modules: 1.1.0

  /read-pkg-up@7.0.1:
    resolution: {integrity: sha512-zK0TB7Xd6JpCLmlLmufqykGE+/TlOePD6qKClNW7hHDKFh/J7/7gCWGR7joEQEW1bKq3a3yUZSObOoWLFQ4ohg==}
    engines: {node: '>=8'}
    dependencies:
      find-up: 4.1.0
      read-pkg: 5.2.0
      type-fest: 0.8.1

  /read-pkg@5.2.0:
    resolution: {integrity: sha512-Ug69mNOpfvKDAc2Q8DRpMjjzdtrnv9HcSMX+4VsZxD1aZ6ZzrIE7rlzXBtWTyhULSMKg076AW6WR5iZpD0JiOg==}
    engines: {node: '>=8'}
    dependencies:
      '@types/normalize-package-data': 2.4.1
      normalize-package-data: 2.5.0
      parse-json: 5.2.0
      type-fest: 0.6.0

  /read-yaml-file@2.1.0:
    resolution: {integrity: sha512-UkRNRIwnhG+y7hpqnycCL/xbTk7+ia9VuVTC0S+zVbwd65DI9eUpRMfsWIGrCWxTU/mi+JW8cHQCrv+zfCbEPQ==}
    engines: {node: '>=10.13'}
    dependencies:
      js-yaml: 4.1.0
      strip-bom: 4.0.0

  /readable-stream@2.3.8:
    resolution: {integrity: sha512-8p0AUk4XODgIewSi0l8Epjs+EVnWiK7NoDIEGU0HhE7+ZyY8D1IMY7odu5lRrFXGg71L15KG8QrPmum45RTtdA==}
    dependencies:
      core-util-is: 1.0.3
      inherits: 2.0.4
      isarray: 1.0.0
      process-nextick-args: 2.0.1
      safe-buffer: 5.1.2
      string_decoder: 1.1.1
      util-deprecate: 1.0.2

  /readable-stream@3.6.2:
    resolution: {integrity: sha512-9u/sniCrY3D5WdsERHzHE4G2YCXqoG5FTHUiCC4SIbr6XcLZBY05ya9EKjYek9O5xOAwjGq+1JdGBAS7Q9ScoA==}
    engines: {node: '>= 6'}
    dependencies:
      inherits: 2.0.4
      string_decoder: 1.3.0
      util-deprecate: 1.0.2

  /readdir-scoped-modules@1.1.0:
    resolution: {integrity: sha512-asaikDeqAQg7JifRsZn1NJZXo9E+VwlyCfbkZhwyISinqk5zNS6266HS5kah6P0SaQKGF6SkNnZVHUzHFYxYDw==}
    deprecated: This functionality has been moved to @npmcli/fs
    dependencies:
      debuglog: 1.0.1
      dezalgo: 1.0.4
      graceful-fs: 4.2.11
      once: 1.4.0

  /readdirp@3.5.0:
    resolution: {integrity: sha512-cMhu7c/8rdhkHXWsY+osBhfSy0JikwpHK/5+imo+LpeasTF8ouErHrlYkwT0++njiyuDvc7OFY5T3ukvZ8qmFQ==}
    engines: {node: '>=8.10.0'}
    dependencies:
      picomatch: 2.3.0

  /redent@3.0.0:
    resolution: {integrity: sha512-6tDA8g98We0zd0GvVeMT9arEOnTw9qM03L9cJXaCjrip1OO764RDBLBfrB4cwzNGDj5OA5ioymC9GkizgWJDUg==}
    engines: {node: '>=8'}
    dependencies:
      indent-string: 4.0.0
      strip-indent: 3.0.0

  /regexp.prototype.flags@1.4.3:
    resolution: {integrity: sha512-fjggEOO3slI6Wvgjwflkc4NFRCTZAu5CnNfBd5qOMYhWdn67nJBBu34/TkD++eeFmd8C9r9jfXJ27+nSiRkSUA==}
    engines: {node: '>= 0.4'}
    dependencies:
      call-bind: 1.0.2
      define-properties: 1.1.4
      functions-have-names: 1.2.3
    dev: true

  /regexpp@3.2.0:
    resolution: {integrity: sha512-pq2bWo9mVD43nbts2wGv17XLiNLya+GklZ8kaDLV2Z08gDCsGpnKn9BFMepvWuHCbyVvY7J5o5+BVvoQbmlJLg==}
    engines: {node: '>=8'}
    dev: true

  /registry-auth-token@4.2.2:
    resolution: {integrity: sha512-PC5ZysNb42zpFME6D/XlIgtNGdTl8bBOCw90xQLVMpzuuubJKYDWFAEuUNc+Cn8Z8724tg2SDhDRrkVEsqfDMg==}
    engines: {node: '>=6.0.0'}
    dependencies:
      rc: 1.2.8

  /registry-url@5.1.0:
    resolution: {integrity: sha512-8acYXXTI0AkQv6RAOjE3vOaIXZkT9wo4LOFbBKYQEEnnMNBpKqdUrI6S4NT0KPIo/WVvJ5tE/X5LF/TQUf0ekw==}
    engines: {node: '>=8'}
    dependencies:
      rc: 1.2.8

  /require-directory@2.1.1:
    resolution: {integrity: sha512-fGxEI7+wsG9xrvdjsrlmL22OMTTiHRwAMroiEeMgq8gzoLC/PQr7RsRDSTLUg/bZAZtF+TVIkHc6/4RIKrui+Q==}
    engines: {node: '>=0.10.0'}

  /require-from-string@2.0.2:
    resolution: {integrity: sha512-Xf0nWe6RseziFMu+Ap9biiUbmplq6S9/p+7w7YXP/JBHhrUDDUhwa+vANyubuqfZWTveU//DYVGsDG7RKL/vEw==}
    engines: {node: '>=0.10.0'}

  /require-package-name@2.0.1:
    resolution: {integrity: sha512-uuoJ1hU/k6M0779t3VMVIYpb2VMJk05cehCaABFhXaibcbvfgR8wKiozLjVFSzJPmQMRqIcO0HMyTFqfV09V6Q==}

  /resolve-from@4.0.0:
    resolution: {integrity: sha512-pb/MYmXstAkysRFx8piNI1tGFNQIFA3vkE3Gq4EuA1dF6gHp/+vgZqsCGJapvy8N3Q+4o7FwvquPJcnZ7RYy4g==}
    engines: {node: '>=4'}

  /resolve@1.19.0:
    resolution: {integrity: sha512-rArEXAgsBG4UgRGcynxWIWKFvh/XZCcS8UJdHhwy91zwAvCZIbcs+vAbflgBnNjYMs/i/i+/Ux6IZhML1yPvxg==}
    dependencies:
      is-core-module: 2.11.0
      path-parse: 1.0.7
    dev: true

  /resolve@1.22.1:
    resolution: {integrity: sha512-nBpuuYuY5jFsli/JIs1oldw6fOQCBioohqWZg/2hiaOybXOft4lonv85uDOKXdf8rhyK159cxU5cDcK/NKk8zw==}
    hasBin: true
    dependencies:
      is-core-module: 2.11.0
      path-parse: 1.0.7
      supports-preserve-symlinks-flag: 1.0.0

  /resolve@2.0.0-next.3:
    resolution: {integrity: sha512-W8LucSynKUIDu9ylraa7ueVZ7hc0uAgJBxVsQSKOXOyle8a93qXhcz+XAXZ8bIq2d6i4Ehddn6Evt+0/UwKk6Q==}
    dependencies:
      is-core-module: 2.11.0
      path-parse: 1.0.7
    dev: true

  /responselike@1.0.2:
    resolution: {integrity: sha512-/Fpe5guzJk1gPqdJLJR5u7eG/gNY4nImjbRDaVWVMRhne55TCmj2i9Q+54PBRfatRC8v/rIiv9BN0pMd9OV5EQ==}
    dependencies:
      lowercase-keys: 1.0.1

  /restore-cursor@3.1.0:
    resolution: {integrity: sha512-l+sSefzHpj5qimhFSE5a8nufZYAM3sBSVMAPtYkmC+4EH2anSGaEMXSD0izRQbu9nfyQ9y5JrVmp7E8oZrUjvA==}
    engines: {node: '>=8'}
    dependencies:
      onetime: 5.1.2
      signal-exit: 3.0.7

  /reusify@1.0.4:
    resolution: {integrity: sha512-U9nH88a3fc/ekCF1l0/UP1IosiuIjyTh7hBvXVMHYgVcfGvt897Xguj2UOLDeI5BG2m7/uwyaLVT6fbtCwTyzw==}
    engines: {iojs: '>=1.0.0', node: '>=0.10.0'}

  /rfc4648@1.5.2:
    resolution: {integrity: sha512-tLOizhR6YGovrEBLatX1sdcuhoSCXddw3mqNVAcKxGJ+J0hFeJ+SjeWCv5UPA/WU3YzWPPuCVYgXBKZUPGpKtg==}

  /rimraf@3.0.2:
    resolution: {integrity: sha512-JZkJMZkAGFFPP2YqXZXPbMlMBgsxzE8ILs4lMIX/2o0L9UBw9O/Y3o6wFw/i9YLapcUJWwqbi3kdxIPdC62TIA==}
    hasBin: true
    dependencies:
      glob: 7.1.7
    dev: true

  /rimraf@4.4.1:
    resolution: {integrity: sha512-Gk8NlF062+T9CqNGn6h4tls3k6T1+/nXdOcSZVikNVtlRdYpA7wRJJMoXmuvOnLW844rPjdQ7JgXCYM6PPC/og==}
    engines: {node: '>=14'}
    hasBin: true
    dependencies:
      glob: 9.3.5
    dev: true

  /run-async@2.4.1:
    resolution: {integrity: sha512-tvVnVv01b8c1RrA6Ep7JkStj85Guv/YrMcwqYQnwjsAS2cTmmPGBBjAjpCW7RrSodNSoE2/qg9O4bceNvUuDgQ==}
    engines: {node: '>=0.12.0'}

  /run-parallel@1.2.0:
    resolution: {integrity: sha512-5l4VyZR86LZ/lDxZTR6jqL8AFE2S0IFLMP26AbjsLVADxHdhB/c0GUsH+y39UfCi3dzz8OlQuPmnaJOMoDHQBA==}
    dependencies:
      queue-microtask: 1.2.3

  /rxjs@6.6.7:
    resolution: {integrity: sha512-hTdwr+7yYNIT5n4AMYp85KA6yw2Va0FLa3Rguvbpa4W3I5xynaBZo41cM3XM+4Q6fRMj3sBYIR1VAmZMXYJvRQ==}
    engines: {npm: '>=2.0.0'}
    dependencies:
      tslib: 1.14.1

  /safe-buffer@5.1.2:
    resolution: {integrity: sha512-Gd2UZBJDkXlY7GbJxfsE8/nvKkUEU1G38c1siN6QP6a9PT9MmHB8GnpscSmMJSoF8LOIrt8ud/wPtojys4G6+g==}

  /safe-buffer@5.2.1:
    resolution: {integrity: sha512-rp3So07KcdmmKbGvgaNxQSJr7bGVSVk5S9Eq1F+ppbRo70+YeaDxkw5Dd8NPN+GD6bjnYm2VuPuCXmpuYvmCXQ==}

  /safer-buffer@2.1.2:
    resolution: {integrity: sha512-YZo3K82SD7Riyi0E1EQPojLz7kpepnSQI9IyPbHHg1XXXevb5dJI7tpyN2ADxGcQbHG7vcyRHk0cbwqcQriUtg==}

  /sass@1.63.3:
    resolution: {integrity: sha512-ySdXN+DVpfwq49jG1+hmtDslYqpS7SkOR5GpF6o2bmb1RL/xS+wvPmegMvMywyfsmAV6p7TgwXYGrCZIFFbAHg==}
    engines: {node: '>=14.0.0'}
    hasBin: true
    dependencies:
      chokidar: 3.4.3
      immutable: 4.3.0
      source-map-js: 1.0.2

  /scss-parser@1.0.6:
    resolution: {integrity: sha512-SH3TaoaJFzfAtqs3eG1j5IuHJkeEW5rKUPIjIN+ZorLAyJLHItQGnsgwHk76v25GtLtpT9IqfAcqK4vFWdiw+w==}
    engines: {node: '>=6.0.0'}
    dependencies:
      invariant: 2.2.4
      lodash: 4.17.21

  /semver-compare@1.0.0:
    resolution: {integrity: sha512-YM3/ITh2MJ5MtzaM429anh+x2jiLVjqILF4m4oyQB18W7Ggea7BfqdH/wGMK7dDiMghv/6WG7znWMwUDzJiXow==}

  /semver-diff@3.1.1:
    resolution: {integrity: sha512-GX0Ix/CJcHyB8c4ykpHGIAvLyOwOobtM/8d+TQkAd81/bEjgPHrfba41Vpesr7jX/t8Uh+R3EX9eAS5be+jQYg==}
    engines: {node: '>=8'}
    dependencies:
      semver: 6.3.0

  /semver@5.7.1:
    resolution: {integrity: sha512-sauaDf/PZdVgrLTNYHRtpXa1iRiKcaebiKQ1BJdpQlWH2lCvexQdX55snPFyK7QzpudqbCI0qXFfOasHdyNDGQ==}
    hasBin: true

  /semver@6.3.0:
    resolution: {integrity: sha512-b39TBaTSfV6yBrapU89p5fKekE2m/NwnDocOVruQFS1/veMgdzuPcnOM34M6CwxW8jH/lxEa5rBoDeUwu5HHTw==}
    hasBin: true

  /semver@7.5.4:
    resolution: {integrity: sha512-1bCSESV6Pv+i21Hvpxp3Dx+pSD8lIPt8uVjRrxAUt/nbswYc+tK6Y2btiULjd4+fnq15PX+nqQDC7Oft7WkwcA==}
    engines: {node: '>=10'}
    hasBin: true
    dependencies:
      lru-cache: 6.0.0

  /set-immediate-shim@1.0.1:
    resolution: {integrity: sha512-Li5AOqrZWCVA2n5kryzEmqai6bKSIvpz5oUJHPVj6+dsbD3X1ixtsY5tEnsaNpH3pFAHmG8eIHUrtEtohrg+UQ==}
    engines: {node: '>=0.10.0'}

  /shebang-command@2.0.0:
    resolution: {integrity: sha512-kHxr2zZpYtdmrN1qDjrrX/Z1rR1kG8Dx+gkpK1G4eXmvXswmcE1hTWBWYUzlraYw1/yZp6YuDY77YtvbN0dmDA==}
    engines: {node: '>=8'}
    dependencies:
      shebang-regex: 3.0.0

  /shebang-regex@3.0.0:
    resolution: {integrity: sha512-7++dFhtcx3353uBaq8DDR4NuxBetBzC7ZQOhmTQInHEd6bSrXdiEyzCvG07Z44UYdLShWUyXt5M/yhz8ekcb1A==}
    engines: {node: '>=8'}

  /side-channel@1.0.4:
    resolution: {integrity: sha512-q5XPytqFEIKHkGdiMIrY10mvLRvnQh42/+GoBlFW3b2LXLE2xxJpZFdm94we0BaoV3RwJyGqg5wS7epxTv0Zvw==}
    dependencies:
      call-bind: 1.0.2
      get-intrinsic: 1.1.1
      object-inspect: 1.12.2
    dev: true

  /signal-exit@3.0.7:
    resolution: {integrity: sha512-wnD2ZE+l+SPC/uoS0vXeE9L1+0wuaMqKlfz9AMUo38JsyLSBWSFcHR1Rri62LZc12vLr1gb3jl7iwQhgwpAbGQ==}

  /slash@3.0.0:
    resolution: {integrity: sha512-g9Q1haeby36OSStwb4ntCGGGaKsaVSjQ68fBxoQcutl5fS1vuY18H3wSt3jFyFtrkx+Kz0V1G85A4MyAdDMi2Q==}
    engines: {node: '>=8'}

  /sort-keys@4.2.0:
    resolution: {integrity: sha512-aUYIEU/UviqPgc8mHR6IW1EGxkAXpeRETYcrzg8cLAvUPZcpAlleSXHV2mY7G12GphSH6Gzv+4MMVSSkbdteHg==}
    engines: {node: '>=8'}
    dependencies:
      is-plain-obj: 2.1.0

  /source-map-js@1.0.2:
    resolution: {integrity: sha512-R0XvVJ9WusLiqTCEiGCmICCMplcCkIwwR11mOSD9CR5u+IXYdiseeEuXCVAjS54zqwkLcPNnmU4OeJ6tUrWhDw==}
    engines: {node: '>=0.10.0'}

  /spdx-correct@3.2.0:
    resolution: {integrity: sha512-kN9dJbvnySHULIluDHy32WHRUu3Og7B9sbY7tsFLctQkIqnMh3hErYgdMjTYuqmcXX+lK5T1lnUt3G7zNswmZA==}
    dependencies:
      spdx-expression-parse: 3.0.1
      spdx-license-ids: 3.0.13

  /spdx-exceptions@2.3.0:
    resolution: {integrity: sha512-/tTrYOC7PPI1nUAgx34hUpqXuyJG+DTHJTnIULG4rDygi4xu/tfgmq1e1cIRwRzwZgo4NLySi+ricLkZkw4i5A==}

  /spdx-expression-parse@3.0.1:
    resolution: {integrity: sha512-cbqHunsQWnJNE6KhVSMsMeH5H/L9EpymbzqTQ3uLwNCLZ1Q481oWaofqH7nO6V07xlXwY6PhQdQ2IedWx/ZK4Q==}
    dependencies:
      spdx-exceptions: 2.3.0
      spdx-license-ids: 3.0.13

  /spdx-license-ids@3.0.13:
    resolution: {integrity: sha512-XkD+zwiqXHikFZm4AX/7JSCXA98U5Db4AFd5XUg/+9UNtnH75+Z9KxtpYiJZx36mUDVOwH83pl7yvCer6ewM3w==}

  /sprintf-js@1.0.3:
    resolution: {integrity: sha512-D9cPgkvLlV3t3IzL0D0YLvGA9Ahk4PcvVwUbN0dSGr1aP0Nrt4AEnTUbuGvquEC0mA64Gqt1fzirlRs5ibXx8g==}

  /ssri@8.0.1:
    resolution: {integrity: sha512-97qShzy1AiyxvPNIkLWoGua7xoQzzPjQ0HAH4B0rWKo7SZ6USuPcrUiAFrws0UH8RrbWmgq3LMTObhPIHbbBeQ==}
    engines: {node: '>= 8'}
    dependencies:
      minipass: 3.3.6

  /stackframe@1.3.4:
    resolution: {integrity: sha512-oeVtt7eWQS+Na6F//S4kJ2K2VbRlS9D43mAlMyVpVWovy9o+jfgH8O9agzANzaiLjclA0oYzUXEM4PurhSUChw==}

  /strict-uri-encode@2.0.0:
    resolution: {integrity: sha512-QwiXZgpRcKkhTj2Scnn++4PKtWsH0kpzZ62L2R6c/LUVYv7hVnZqcg2+sMuT6R7Jusu1vviK/MFsu6kNJfWlEQ==}
    engines: {node: '>=4'}

  /string-argv@0.3.1:
    resolution: {integrity: sha512-a1uQGz7IyVy9YwhqjZIZu1c8JO8dNIe20xBmSS6qu9kv++k3JGzCVmprbNN5Kn+BgzD5E7YYwg1CcjuJMRNsvg==}
    engines: {node: '>=0.6.19'}

  /string-width@4.2.3:
    resolution: {integrity: sha512-wKyQRQpjJ0sIp62ErSZdGsjMJWsap5oRNihHhu6G7JVO/9jIB6UyevL+tXuOqrng8j/cxKTWyWUwvSTriiZz/g==}
    engines: {node: '>=8'}
    dependencies:
      emoji-regex: 8.0.0
      is-fullwidth-code-point: 3.0.0
      strip-ansi: 6.0.1

  /string.prototype.matchall@4.0.7:
    resolution: {integrity: sha512-f48okCX7JiwVi1NXCVWcFnZgADDC/n2vePlQ/KUCNqCikLLilQvwjMO8+BHVKvgzH0JB0J9LEPgxOGT02RoETg==}
    dependencies:
      call-bind: 1.0.2
      define-properties: 1.1.4
      es-abstract: 1.20.1
      get-intrinsic: 1.1.1
      has-symbols: 1.0.3
      internal-slot: 1.0.3
      regexp.prototype.flags: 1.4.3
      side-channel: 1.0.4
    dev: true

  /string.prototype.trimend@1.0.5:
    resolution: {integrity: sha512-I7RGvmjV4pJ7O3kdf+LXFpVfdNOxtCW/2C8f6jNiW4+PQchwxkCDzlk1/7p+Wl4bqFIZeF47qAHXLuHHWKAxog==}
    dependencies:
      call-bind: 1.0.2
      define-properties: 1.1.4
      es-abstract: 1.20.1
    dev: true

  /string.prototype.trimstart@1.0.5:
    resolution: {integrity: sha512-THx16TJCGlsN0o6dl2o6ncWUsdgnLRSA23rRE5pyGBw/mLr3Ej/R2LaqCtgP8VNMGZsvMWnf9ooZPyY2bHvUFg==}
    dependencies:
      call-bind: 1.0.2
      define-properties: 1.1.4
      es-abstract: 1.20.1
    dev: true

  /string_decoder@1.1.1:
    resolution: {integrity: sha512-n/ShnvDi6FHbbVfviro+WojiFzv+s8MPMHBczVePfUpDJLwoLT0ht1l4YwBCbi8pJAveEEdnkHyPyTP/mzRfwg==}
    dependencies:
      safe-buffer: 5.1.2

  /string_decoder@1.3.0:
    resolution: {integrity: sha512-hkRX8U1WjJFd8LsDJ2yQ/wWWxaopEsABU1XfkM8A+j0+85JAGppt16cr1Whg6KIbb4okU6Mql6BOj+uup/wKeA==}
    dependencies:
      safe-buffer: 5.2.1

  /strip-ansi@6.0.1:
    resolution: {integrity: sha512-Y38VPSHcqkFrCpFnQ9vuSXmquuv5oXOKpGeT6aGrr3o3Gc9AlVa6JBfUSOCnbxGGZF+/0ooI7KrPuUSztUdU5A==}
    engines: {node: '>=8'}
    dependencies:
      ansi-regex: 5.0.1

  /strip-bom@3.0.0:
    resolution: {integrity: sha512-vavAMRXOgBVNF6nyEEmL3DBK19iRpDcoIwW+swQ+CbGiu7lju6t+JklA1MHweoWtadgt4ISVUsXLyDq34ddcwA==}
    engines: {node: '>=4'}

  /strip-bom@4.0.0:
    resolution: {integrity: sha512-3xurFv5tEgii33Zi8Jtp55wEIILR9eh34FAW00PZf+JnSsTmV/ioewSgQl97JHvgjoRGwPShsWm+IdrxB35d0w==}
    engines: {node: '>=8'}

  /strip-final-newline@2.0.0:
    resolution: {integrity: sha512-BrpvfNAE3dcvq7ll3xVumzjKjZQ5tI1sEUIKr3Uoks0XUl45St3FlatVqef9prk4jRDzhW6WZg+3bk93y6pLjA==}
    engines: {node: '>=6'}

  /strip-indent@3.0.0:
    resolution: {integrity: sha512-laJTa3Jb+VQpaC6DseHhF7dXVqHTfJPCRDaEbid/drOhgitgYku/letMUqOXFoWV0zIIUbjpdH2t+tYj4bQMRQ==}
    engines: {node: '>=8'}
    dependencies:
      min-indent: 1.0.1

  /strip-json-comments@2.0.1:
    resolution: {integrity: sha512-4gB8na07fecVVkOI6Rs4e7T6NOTki5EmL7TUduTs6bu3EdnSycntVJ4re8kgZA+wx9IueI2Y11bfbgwtzuE0KQ==}
    engines: {node: '>=0.10.0'}

  /strip-json-comments@3.1.1:
    resolution: {integrity: sha512-6fPc+R4ihwqP6N/aIv2f1gMH8lOVtWQHoqC4yK6oSDVVocumAsfCqjkXnqiYMhmMwS/mEHLp7Vehlt3ql6lEig==}
    engines: {node: '>=8'}

  /supports-color@5.5.0:
    resolution: {integrity: sha512-QjVjwdXIt408MIiAqCX4oUKsgU2EqAGzs2Ppkm4aQYbjm+ZEWEcW4SfFNTr4uMNZma0ey4f5lgLrkB0aX0QMow==}
    engines: {node: '>=4'}
    dependencies:
      has-flag: 3.0.0

  /supports-color@7.2.0:
    resolution: {integrity: sha512-qpCAvRl9stuOHveKsn7HncJRvv501qIacKzQlO/+Lwxc9+0q2wLyv4Dfvt80/DPn2pqOBsJdDiogXGR9+OvwRw==}
    engines: {node: '>=8'}
    dependencies:
      has-flag: 4.0.0

  /supports-preserve-symlinks-flag@1.0.0:
    resolution: {integrity: sha512-ot0WnXS9fgdkgIcePe6RHNk1WA8+muPa6cSjeR3V8K27q9BB1rTE3R1p7Hv0z1ZyAc8s6Vvv8DIyWf681MAt0w==}
    engines: {node: '>= 0.4'}

  /tapable@1.1.3:
    resolution: {integrity: sha512-4WK/bYZmj8xLr+HUCODHGF1ZFzsYffasLUgEiMBY4fgtltdO6B4WJtlSbPaDTLpYTcGVwM2qLnFTICEcNxs3kA==}
    engines: {node: '>=6'}
    dev: true

  /tapable@2.2.1:
    resolution: {integrity: sha512-GNzQvQTOIP6RyTfE2Qxb8ZVlNmw0n88vp1szwWRimP02mnTsx3Wtn5qRdqY9w2XduFNUgvOwhNnQsjwCp+kqaQ==}
    engines: {node: '>=6'}

  /tar@6.1.15:
    resolution: {integrity: sha512-/zKt9UyngnxIT/EAGYuxaMYgOIJiP81ab9ZfkILq4oNLPFX50qyYmu7jRj9qeXoxmJHjGlbH0+cm2uy1WCs10A==}
    engines: {node: '>=10'}
    dependencies:
      chownr: 2.0.0
      fs-minipass: 2.1.0
      minipass: 5.0.0
      minizlib: 2.1.2
      mkdirp: 1.0.4
      yallist: 4.0.0

  /text-table@0.2.0:
    resolution: {integrity: sha512-N+8UisAXDGk8PFXP4HAzVR9nbfmVJ3zYLAWiTIoqC5v5isinhr+r5uaO8+7r3BMfuNIufIsA7RdpVgacC2cSpw==}

  /thenify-all@1.6.0:
    resolution: {integrity: sha512-RNxQH/qI8/t3thXJDwcstUO4zeqo64+Uy/+sNVRBx4Xn2OX+OZ9oP+iJnNFqplFra2ZUVeKCSa2oVWi3T4uVmA==}
    engines: {node: '>=0.8'}
    dependencies:
      thenify: 3.3.1

  /thenify@3.3.1:
    resolution: {integrity: sha512-RVZSIV5IG10Hk3enotrhvz0T9em6cyHBLkH/YAZuKqd8hRkKhSfCGIcP2KUY0EPxndzANBmNllzWPwak+bheSw==}
    dependencies:
      any-promise: 1.3.0

  /throat@6.0.2:
    resolution: {integrity: sha512-WKexMoJj3vEuK0yFEapj8y64V0A6xcuPuK9Gt1d0R+dzCSJc0lHqQytAbSB4cDAK0dWh4T0E2ETkoLE2WZ41OQ==}

  /through@2.3.8:
    resolution: {integrity: sha512-w89qg7PI8wAdvX60bMDP+bFoD5Dvhm9oLheFp5O4a2QF0cSBGsBX4qZmadPMvVqlLJBBci+WqGGOAPvcDeNSVg==}

  /tmp@0.0.33:
    resolution: {integrity: sha512-jRCJlojKnZ3addtTOjdIqoRuPEKBvNXcGYqzO6zWZX8KfKEpnGY5jfggJQ3EjKuu8D4bJRr0y+cYJFmYbImXGw==}
    engines: {node: '>=0.6.0'}
    dependencies:
      os-tmpdir: 1.0.2

  /to-fast-properties@2.0.0:
    resolution: {integrity: sha512-/OaKK0xYrs3DmxRYqL/yDc+FxFUVYhDlXMhRmv3z915w2HF1tnN1omB354j8VUGO/hbRzyD6Y3sA7v7GS/ceog==}
    engines: {node: '>=4'}

  /to-readable-stream@1.0.0:
    resolution: {integrity: sha512-Iq25XBt6zD5npPhlLVXGFN3/gyR2/qODcKNNyTMd4vbm39HUaOiAM4PMq0eMVC/Tkxz+Zjdsc55g9yyz+Yq00Q==}
    engines: {node: '>=6'}

  /to-regex-range@5.0.1:
    resolution: {integrity: sha512-65P7iz6X5yEr1cwcgvQxbbIw7Uk3gOy5dIdtZ4rDveLqhrdJP+Li/Hx6tyK0NEb+2GCyneCMJiGqrADCSNk8sQ==}
    engines: {node: '>=8.0'}
    dependencies:
      is-number: 7.0.0

  /tr46@0.0.3:
    resolution: {integrity: sha512-N3WMsuqV66lT30CrXNbEjx4GEwlow3v6rr4mCcv6prnfwhS01rkgyFdjPNBYd9br7LpXV1+Emh01fHnq2Gdgrw==}

  /trim-newlines@3.0.1:
    resolution: {integrity: sha512-c1PTsA3tYrIsLGkJkzHF+w9F2EyxfXGo4UyJc4pFL++FMjnq0HJS69T3M7d//gKrFKwy429bouPescbjecU+Zw==}
    engines: {node: '>=8'}

  /true-case-path@2.2.1:
    resolution: {integrity: sha512-0z3j8R7MCjy10kc/g+qg7Ln3alJTodw9aDuVWZa3uiWqfuBMKeAeP2ocWcxoyM3D73yz3Jt/Pu4qPr4wHSdB/Q==}

  /tslib@1.14.1:
    resolution: {integrity: sha512-Xni35NKzjgMrwevysHTCArtLDpPvye8zV/0E4EyYn43P7/7qvQwPh9BGkHewbMulVntbigmcT7rdX3BNo9wRJg==}

  /tslint@5.20.1(typescript@4.7.4):
    resolution: {integrity: sha512-EcMxhzCFt8k+/UP5r8waCf/lzmeSyVlqxqMEDQE7rWYiQky8KpIBz1JAoYXfROHrPZ1XXd43q8yQnULOLiBRQg==}
    engines: {node: '>=4.8.0'}
    hasBin: true
    peerDependencies:
      typescript: '>=2.3.0-dev || >=2.4.0-dev || >=2.5.0-dev || >=2.6.0-dev || >=2.7.0-dev || >=2.8.0-dev || >=2.9.0-dev || >=3.0.0-dev || >= 3.1.0-dev || >= 3.2.0-dev'
    dependencies:
      '@babel/code-frame': 7.12.13
      builtin-modules: 1.1.1
      chalk: 2.4.2
      commander: 2.20.3
      diff: 4.0.2
      glob: 7.1.7
      js-yaml: 3.14.1
      minimatch: 3.1.2
      mkdirp: 0.5.5
      resolve: 1.22.1
      semver: 5.7.1
      tslib: 1.14.1
      tsutils: 2.29.0(typescript@4.7.4)
      typescript: 4.7.4
    dev: true

  /tslint@5.20.1(typescript@5.0.4):
    resolution: {integrity: sha512-EcMxhzCFt8k+/UP5r8waCf/lzmeSyVlqxqMEDQE7rWYiQky8KpIBz1JAoYXfROHrPZ1XXd43q8yQnULOLiBRQg==}
    engines: {node: '>=4.8.0'}
    hasBin: true
    peerDependencies:
      typescript: '>=2.3.0-dev || >=2.4.0-dev || >=2.5.0-dev || >=2.6.0-dev || >=2.7.0-dev || >=2.8.0-dev || >=2.9.0-dev || >=3.0.0-dev || >= 3.1.0-dev || >= 3.2.0-dev'
    dependencies:
      '@babel/code-frame': 7.12.13
      builtin-modules: 1.1.1
      chalk: 2.4.2
      commander: 2.20.3
      diff: 4.0.2
      glob: 7.1.7
      js-yaml: 3.14.1
      minimatch: 3.1.2
      mkdirp: 0.5.5
      resolve: 1.22.1
      semver: 5.7.1
      tslib: 1.14.1
      tsutils: 2.29.0(typescript@5.0.4)
      typescript: 5.0.4
    dev: true

  /tsutils@2.29.0(typescript@4.7.4):
    resolution: {integrity: sha512-g5JVHCIJwzfISaXpXE1qvNalca5Jwob6FjI4AoPlqMusJ6ftFE7IkkFoMhVLRgK+4Kx3gkzb8UZK5t5yTTvEmA==}
    peerDependencies:
      typescript: '>=2.1.0 || >=2.1.0-dev || >=2.2.0-dev || >=2.3.0-dev || >=2.4.0-dev || >=2.5.0-dev || >=2.6.0-dev || >=2.7.0-dev || >=2.8.0-dev || >=2.9.0-dev || >= 3.0.0-dev || >= 3.1.0-dev'
    dependencies:
      tslib: 1.14.1
      typescript: 4.7.4
    dev: true

  /tsutils@2.29.0(typescript@5.0.4):
    resolution: {integrity: sha512-g5JVHCIJwzfISaXpXE1qvNalca5Jwob6FjI4AoPlqMusJ6ftFE7IkkFoMhVLRgK+4Kx3gkzb8UZK5t5yTTvEmA==}
    peerDependencies:
      typescript: '>=2.1.0 || >=2.1.0-dev || >=2.2.0-dev || >=2.3.0-dev || >=2.4.0-dev || >=2.5.0-dev || >=2.6.0-dev || >=2.7.0-dev || >=2.8.0-dev || >=2.9.0-dev || >= 3.0.0-dev || >= 3.1.0-dev'
    dependencies:
      tslib: 1.14.1
      typescript: 5.0.4
    dev: true

  /tsutils@3.21.0(typescript@4.7.4):
    resolution: {integrity: sha512-mHKK3iUXL+3UF6xL5k0PEhKRUBKPBCv/+RkEOpjRWxxx27KKRBmmA60A9pgOUvMi8GKhRMPEmjBRPzs2W7O1OA==}
    engines: {node: '>= 6'}
    peerDependencies:
      typescript: '>=2.8.0 || >= 3.2.0-dev || >= 3.3.0-dev || >= 3.4.0-dev || >= 3.5.0-dev || >= 3.6.0-dev || >= 3.6.0-beta || >= 3.7.0-dev || >= 3.7.0-beta'
    dependencies:
      tslib: 1.14.1
      typescript: 4.7.4
    dev: true

  /tsutils@3.21.0(typescript@5.0.4):
    resolution: {integrity: sha512-mHKK3iUXL+3UF6xL5k0PEhKRUBKPBCv/+RkEOpjRWxxx27KKRBmmA60A9pgOUvMi8GKhRMPEmjBRPzs2W7O1OA==}
    engines: {node: '>= 6'}
    peerDependencies:
      typescript: '>=2.8.0 || >= 3.2.0-dev || >= 3.3.0-dev || >= 3.4.0-dev || >= 3.5.0-dev || >= 3.6.0-dev || >= 3.6.0-beta || >= 3.7.0-dev || >= 3.7.0-beta'
    dependencies:
      tslib: 1.14.1
      typescript: 5.0.4
    dev: true

  /type-check@0.4.0:
    resolution: {integrity: sha512-XleUoc9uwGXqjWwXaUTZAmzMcFZ5858QA2vvx1Ur5xIcixXIP+8LnFDgRplU30us6teqdlskFfu+ae4K79Ooew==}
    engines: {node: '>= 0.8.0'}
    dependencies:
      prelude-ls: 1.2.1
    dev: true

  /type-fest@0.18.1:
    resolution: {integrity: sha512-OIAYXk8+ISY+qTOwkHtKqzAuxchoMiD9Udx+FSGQDuiRR+PJKJHc2NJAXlbhkGwTt/4/nKZxELY1w3ReWOL8mw==}
    engines: {node: '>=10'}

  /type-fest@0.20.2:
    resolution: {integrity: sha512-Ne+eE4r0/iWnpAxD852z3A+N0Bt5RN//NjJwRd2VFHEmrywxf5vsZlh4R6lixl6B+wz/8d+maTSAkN1FIkI3LQ==}
    engines: {node: '>=10'}

  /type-fest@0.21.3:
    resolution: {integrity: sha512-t0rzBq87m3fVcduHDUFhKmyyX+9eo6WQjZvf51Ea/M0Q7+T374Jp1aUiyUl0GKxp8M/OETVHSDvmkyPgvX+X2w==}
    engines: {node: '>=10'}

  /type-fest@0.6.0:
    resolution: {integrity: sha512-q+MB8nYR1KDLrgr4G5yemftpMC7/QLqVndBmEEdqzmNj5dcFOO4Oo8qlwZE3ULT3+Zim1F8Kq4cBnikNhlCMlg==}
    engines: {node: '>=8'}

  /type-fest@0.8.1:
    resolution: {integrity: sha512-4dbzIzqvjtgiM5rw1k5rEHtBANKmdudhGyBEajN01fEyhaAIhsoKNy6y7+IN93IfpFtwY9iqi7kD+xwKhQsNJA==}
    engines: {node: '>=8'}

  /typedarray-to-buffer@3.1.5:
    resolution: {integrity: sha512-zdu8XMNEDepKKR+XYOXAVPtWui0ly0NtohUscw+UmaHiAWT8hrV1rr//H6V+0DvJ3OQ19S979M0laLfX8rm82Q==}
    dependencies:
      is-typedarray: 1.0.0

  /typescript@4.7.4:
    resolution: {integrity: sha512-C0WQT0gezHuw6AdY1M2jxUO83Rjf0HP7Sk1DtXj6j1EwkQNZrHAg2XPWlq62oqEhYvONq5pkC2Y9oPljWToLmQ==}
    engines: {node: '>=4.2.0'}
    hasBin: true
    dev: true

  /typescript@5.0.4:
    resolution: {integrity: sha512-cW9T5W9xY37cc+jfEnaUvX91foxtHkza3Nw3wkoF4sSlKn0MONdkdEndig/qPBWXNkmplh3NzayQzCiHM4/hqw==}
    engines: {node: '>=12.20'}
    hasBin: true
    dev: true

  /unbox-primitive@1.0.2:
    resolution: {integrity: sha512-61pPlCD9h51VoreyJ0BReideM3MDKMKnh6+V9L08331ipq6Q8OFXZYiqP6n/tbHx4s5I9uRhcye6BrbkizkBDw==}
    dependencies:
      call-bind: 1.0.2
      has-bigints: 1.0.2
      has-symbols: 1.0.3
      which-boxed-primitive: 1.0.2
    dev: true

  /unique-string@2.0.0:
    resolution: {integrity: sha512-uNaeirEPvpZWSgzwsPGtU2zVSTrn/8L5q/IexZmH0eH6SA73CmAA5U4GwORTxQAZs95TAXLNqeLoPPNO5gZfWg==}
    engines: {node: '>=8'}
    dependencies:
      crypto-random-string: 2.0.0

  /universalify@0.1.2:
    resolution: {integrity: sha512-rBJeI5CXAlmy1pV+617WB9J63U6XcazHHF2f2dbJix4XzpUF0RS3Zbj0FGIOCAva5P/d/GBOYaACQ1w+0azUkg==}
    engines: {node: '>= 4.0.0'}

  /update-notifier@5.1.0:
    resolution: {integrity: sha512-ItnICHbeMh9GqUy31hFPrD1kcuZ3rpxDZbf4KUDavXwS0bW5m7SLbDQpGX3UYr072cbrF5hFUs3r5tUsPwjfHw==}
    engines: {node: '>=10'}
    dependencies:
      boxen: 5.1.2
      chalk: 4.1.1
      configstore: 5.0.1
      has-yarn: 2.1.0
      import-lazy: 2.1.0
      is-ci: 2.0.0
      is-installed-globally: 0.4.0
      is-npm: 5.0.0
      is-yarn-global: 0.3.0
      latest-version: 5.1.0
      pupa: 2.1.1
      semver: 7.5.4
      semver-diff: 3.1.1
      xdg-basedir: 4.0.0

  /uri-js@4.4.1:
    resolution: {integrity: sha512-7rKUyy33Q1yc98pQ1DAmLtwX109F7TIfWlW1Ydo8Wl1ii1SeHieeh0HHfPeL2fMXK6z0s8ecKs9frCuLJvndBg==}
    dependencies:
      punycode: 2.1.1
    dev: true

  /url-parse-lax@3.0.0:
    resolution: {integrity: sha512-NjFKA0DidqPa5ciFcSrXnAltTtzz84ogy+NebPvfEgAck0+TNg4UJ4IN+fB7zRZfbgUf0syOo9MDxFkDSMuFaQ==}
    engines: {node: '>=4'}
    dependencies:
      prepend-http: 2.0.0

  /util-deprecate@1.0.2:
    resolution: {integrity: sha512-EPD5q1uXyFxJpCrLnCc1nHnq3gOa6DZBocAIiI2TaSCA7VCJ1UJDMagCzIkXNsUYfD1daK//LTEQ8xiIbrHtcw==}

  /uuid@8.3.2:
    resolution: {integrity: sha512-+NYs2QeMWy+GWFOEm9xnn6HCDp0l7QBD7ml8zLUmJ+93Q5NF0NocErnwkTkXVFNiX3/fpC6afS8Dhb/gz7R7eg==}
    hasBin: true

  /v8-compile-cache@2.3.0:
    resolution: {integrity: sha512-l8lCEmLcLYZh4nbunNZvQCJc5pv7+RCwa8q/LdUx8u7lsWvPDKmpodJAJNwkAhJC//dFY48KuIEmjtd4RViDrA==}
    dev: true

  /validate-npm-package-license@3.0.4:
    resolution: {integrity: sha512-DpKm2Ui/xN7/HQKCtpZxoRWBhZ9Z0kqtygG8XCgNQ8ZlDnxuQmWhj566j8fN4Cu3/JmbhsDo7fcAJq4s9h27Ew==}
    dependencies:
      spdx-correct: 3.2.0
      spdx-expression-parse: 3.0.1

  /validate-npm-package-name@3.0.0:
    resolution: {integrity: sha512-M6w37eVCMMouJ9V/sdPGnC5H4uDr73/+xdq0FBLO3TFFX1+7wiUY6Es328NN+y43tmY+doUdN9g9J21vqB7iLw==}
    dependencies:
      builtins: 1.0.3

  /validator@13.7.0:
    resolution: {integrity: sha512-nYXQLCBkpJ8X6ltALua9dRrZDHVYxjJ1wgskNt1lH9fzGjs3tgojGSCBjmEPwkWS1y29+DrizMTW19Pr9uB2nw==}
    engines: {node: '>= 0.10'}

  /watchpack@2.4.0:
    resolution: {integrity: sha512-Lcvm7MGST/4fup+ifyKi2hjyIAwcdI4HRgtvTpIUxBRhB+RFtUh8XtDOxUfctVCnhVi+QQj49i91OyvzkJl6cg==}
    engines: {node: '>=10.13.0'}
    dependencies:
      glob-to-regexp: 0.4.1
      graceful-fs: 4.2.11
    dev: true

  /wcwidth@1.0.1:
    resolution: {integrity: sha512-XHPEwS0q6TaxcvG85+8EYkbiCux2XtWG2mkc47Ng2A77BQu9+DqIOJldST4HgPkuea7dvKSj5VgX3P1d4rW8Tg==}
    dependencies:
      defaults: 1.0.4

  /webidl-conversions@3.0.1:
    resolution: {integrity: sha512-2JAn3z8AR6rjK8Sm8orRC0h/bcl/DqL7tRPdGZ4I1CjdF+EaMLmYxBHyXuKL849eucPFhvBoxMsflfOb8kxaeQ==}

  /whatwg-url@5.0.0:
    resolution: {integrity: sha512-saE57nupxk6v3HY35+jzBwYa0rKSy0XR8JSxZPwgLr7ys0IBzhGviA1/TUGJLmSVqs8pb9AnvICXEuOHLprYTw==}
    dependencies:
      tr46: 0.0.3
      webidl-conversions: 3.0.1

  /which-boxed-primitive@1.0.2:
    resolution: {integrity: sha512-bwZdv0AKLpplFY2KZRX6TvyuN7ojjr7lwkg6ml0roIy9YeuSr7JS372qlNW18UQYzgYK9ziGcerWqZOmEn9VNg==}
    dependencies:
      is-bigint: 1.0.2
      is-boolean-object: 1.1.1
      is-number-object: 1.0.5
      is-string: 1.0.7
      is-symbol: 1.0.4
    dev: true

  /which-pm@2.0.0:
    resolution: {integrity: sha512-Lhs9Pmyph0p5n5Z3mVnN0yWcbQYUAD7rbQUiMsQxOJ3T57k7RFe35SUwWMf7dsbDZks1uOmw4AecB/JMDj3v/w==}
    engines: {node: '>=8.15'}
    dependencies:
      load-yaml-file: 0.2.0
      path-exists: 4.0.0

  /which@1.3.1:
    resolution: {integrity: sha512-HxJdYWq1MTIQbJ3nw0cqssHoTNU267KlrDuGZ1WYlxDStUtKUhOaJmh112/TZmHxxUfuJqPXSOm7tDyas0OSIQ==}
    hasBin: true
    dependencies:
      isexe: 2.0.0

  /which@2.0.2:
    resolution: {integrity: sha512-BLI3Tl1TW3Pvl70l3yq3Y64i+awpwXqsGBYWkkqMtnbXgrMD+yj7rhW0kuEDxzJaYXGjEW5ogapKNMEKNMjibA==}
    engines: {node: '>= 8'}
    hasBin: true
    dependencies:
      isexe: 2.0.0

  /widest-line@3.1.0:
    resolution: {integrity: sha512-NsmoXalsWVDMGupxZ5R08ka9flZjjiLvHVAWYOKtiKM8ujtZWr9cRffak+uSE48+Ob8ObalXpwyeUiyDD6QFgg==}
    engines: {node: '>=8'}
    dependencies:
      string-width: 4.2.3

  /word-wrap@1.2.3:
    resolution: {integrity: sha512-Hz/mrNwitNRh/HUAtM/VT/5VH+ygD6DV7mYKZAtHOrbs8U7lvPS6xf7EJKMF0uW1KJCl0H701g3ZGus+muE5vQ==}
    engines: {node: '>=0.10.0'}
    dev: true

  /wrap-ansi@7.0.0:
    resolution: {integrity: sha512-YVGIj2kamLSTxw6NsZjoBxfSwsn0ycdesmc4p+Q21c5zPuZ1pl+NfxVdxPtdHvmNVOQ6XSYG4AUtyt/Fi7D16Q==}
    engines: {node: '>=10'}
    dependencies:
      ansi-styles: 4.3.0
      string-width: 4.2.3
      strip-ansi: 6.0.1

  /wrappy@1.0.2:
    resolution: {integrity: sha512-l4Sp/DRseor9wL6EvV2+TuQn63dMkPjZ/sp9XkghTEbV9KlPS1xUsZ3u7/IQO4wxtcFB4bgpQPRcR3QCvezPcQ==}

  /write-file-atomic@3.0.3:
    resolution: {integrity: sha512-AvHcyZ5JnSfq3ioSyjrBkH9yW4m7Ayk8/9My/DD9onKeu/94fwrMocemO2QAJFAlnnDN+ZDS+ZjAR5ua1/PV/Q==}
    dependencies:
      imurmurhash: 0.1.4
      is-typedarray: 1.0.0
      signal-exit: 3.0.7
      typedarray-to-buffer: 3.1.5

  /write-yaml-file@4.2.0:
    resolution: {integrity: sha512-LwyucHy0uhWqbrOkh9cBluZBeNVxzHjDaE9mwepZG3n3ZlbM4v3ndrFw51zW/NXYFFqP+QWZ72ihtLWTh05e4Q==}
    engines: {node: '>=10.13'}
    dependencies:
      js-yaml: 4.1.0
      write-file-atomic: 3.0.3

  /xdg-basedir@4.0.0:
    resolution: {integrity: sha512-PSNhEJDejZYV7h50BohL09Er9VaIefr2LMAf3OEmpCkjOi34eYyQYAXUTjEQtZJTKcF0E2UKTh+osDLsgNim9Q==}
    engines: {node: '>=8'}

  /xtend@4.0.2:
    resolution: {integrity: sha512-LKYU1iAXJXUgAXn9URjiu+MWhyUXHsvfp7mcuYm9dSUKK0/CjtrUwFAxD82/mCWbtLsGjFIad0wIsod4zrTAEQ==}
    engines: {node: '>=0.4'}

  /y18n@5.0.8:
    resolution: {integrity: sha512-0pfFzegeDWJHJIAmTLRP2DwHjdF5s7jo9tuztdQxAhINCdvS+3nGINqPd00AphqJR/0LhANUS6/+7SCb98YOfA==}
    engines: {node: '>=10'}

  /yallist@4.0.0:
    resolution: {integrity: sha512-3wdGidZyq5PB084XLES5TpOSRA3wjXAlIWMhum2kRcv/41Sn2emQ0dycQW4uZXLejwKvg6EsvbdlVL+FYEct7A==}

  /yaml@1.10.2:
    resolution: {integrity: sha512-r3vXyErRCYJ7wg28yvBY5VSoAF8ZvlcW9/BwUzEtUsjvX/DKs24dIkuwjtuprwJJHsbyUbLApepYTR1BN4uHrg==}
    engines: {node: '>= 6'}

  /yargs-parser@20.2.9:
    resolution: {integrity: sha512-y11nGElTIV+CT3Zv9t7VKl+Q3hTQoT9a1Qzezhhl6Rp21gJ/IVTW7Z3y9EWXhuUBC2Shnf+DX0antecpAwSP8w==}
    engines: {node: '>=10'}

  /yargs@16.2.0:
    resolution: {integrity: sha512-D1mvvtDG0L5ft/jGWkLpG1+m0eQxOfaBvTNELraWj22wSVUMWxZUvYgJYcKh6jGGIkJFhH4IZPQhR4TKpc8mBw==}
    engines: {node: '>=10'}
    dependencies:
      cliui: 7.0.4
      escalade: 3.1.1
      get-caller-file: 2.0.5
      require-directory: 2.1.1
      string-width: 4.2.3
      y18n: 5.0.8
      yargs-parser: 20.2.9

  /yocto-queue@0.1.0:
    resolution: {integrity: sha512-rVksvsnNCdJ/ohGc6xgPwyN8eheCxsiLM8mxuE/t/mOVqJewPuO1miLpTHQiRgTKCLexL4MeAFVagts7HmNZ2Q==}
    engines: {node: '>=10'}

  /z-schema@5.0.3:
    resolution: {integrity: sha512-sGvEcBOTNum68x9jCpCVGPFJ6mWnkD0YxOcddDlJHRx3tKdB2q8pCHExMVZo/AV/6geuVJXG7hljDaWG8+5GDw==}
    engines: {node: '>=8.0.0'}
    hasBin: true
    dependencies:
      lodash.get: 4.4.2
      lodash.isequal: 4.5.0
      validator: 13.7.0
    optionalDependencies:
      commander: 2.20.3

  file:../temp/tarballs/microsoft-rush-lib-5.109.1.tgz(@types/node@18.17.15):
    resolution: {tarball: file:../temp/tarballs/microsoft-rush-lib-5.109.1.tgz}
    id: file:../temp/tarballs/microsoft-rush-lib-5.109.1.tgz
    name: '@microsoft/rush-lib'
    version: 5.109.1
    engines: {node: '>=5.6.0'}
    dependencies:
      '@pnpm/dependency-path': 2.1.2
      '@pnpm/link-bins': 5.3.25
      '@rushstack/heft-config-file': file:../temp/tarballs/rushstack-heft-config-file-0.14.2.tgz(@types/node@18.17.15)
      '@rushstack/node-core-library': file:../temp/tarballs/rushstack-node-core-library-3.61.0.tgz(@types/node@18.17.15)
      '@rushstack/package-deps-hash': file:../temp/tarballs/rushstack-package-deps-hash-4.1.9.tgz(@types/node@18.17.15)
      '@rushstack/package-extractor': file:../temp/tarballs/rushstack-package-extractor-0.6.10.tgz(@types/node@18.17.15)
      '@rushstack/rig-package': file:../temp/tarballs/rushstack-rig-package-0.5.1.tgz
      '@rushstack/stream-collator': file:../temp/tarballs/rushstack-stream-collator-4.1.10.tgz(@types/node@18.17.15)
      '@rushstack/terminal': file:../temp/tarballs/rushstack-terminal-0.7.9.tgz(@types/node@18.17.15)
      '@rushstack/ts-command-line': file:../temp/tarballs/rushstack-ts-command-line-4.16.1.tgz
      '@types/node-fetch': 2.6.2
      '@yarnpkg/lockfile': 1.0.2
      builtin-modules: 3.1.0
      cli-table: 0.3.11
      colors: 1.2.5
      dependency-path: 9.2.8
      fast-glob: 3.3.1
      figures: 3.0.0
      git-repo-info: 2.1.1
      glob-escape: 0.0.2
      https-proxy-agent: 5.0.1
      ignore: 5.1.9
      inquirer: 7.3.3
      js-yaml: 3.13.1
      node-fetch: 2.6.7
      npm-check: 6.0.1
      npm-package-arg: 6.1.1
      read-package-tree: 5.1.6
      rxjs: 6.6.7
      semver: 7.5.4
      ssri: 8.0.1
      strict-uri-encode: 2.0.0
      tapable: 2.2.1
      tar: 6.1.15
      true-case-path: 2.2.1
      uuid: 8.3.2
    transitivePeerDependencies:
      - '@types/node'
      - encoding
      - supports-color

  file:../temp/tarballs/rushstack-eslint-config-3.4.1.tgz(eslint@8.7.0)(typescript@4.7.4):
    resolution: {tarball: file:../temp/tarballs/rushstack-eslint-config-3.4.1.tgz}
    id: file:../temp/tarballs/rushstack-eslint-config-3.4.1.tgz
    name: '@rushstack/eslint-config'
    version: 3.4.1
    peerDependencies:
      eslint: ^6.0.0 || ^7.0.0 || ^8.0.0
      typescript: '>=4.7.0'
    dependencies:
      '@rushstack/eslint-patch': file:../temp/tarballs/rushstack-eslint-patch-1.5.1.tgz
      '@rushstack/eslint-plugin': file:../temp/tarballs/rushstack-eslint-plugin-0.13.1.tgz(eslint@8.7.0)(typescript@4.7.4)
      '@rushstack/eslint-plugin-packlets': file:../temp/tarballs/rushstack-eslint-plugin-packlets-0.8.1.tgz(eslint@8.7.0)(typescript@4.7.4)
      '@rushstack/eslint-plugin-security': file:../temp/tarballs/rushstack-eslint-plugin-security-0.7.1.tgz(eslint@8.7.0)(typescript@4.7.4)
      '@typescript-eslint/eslint-plugin': 5.59.9(@typescript-eslint/parser@5.59.9)(eslint@8.7.0)(typescript@4.7.4)
      '@typescript-eslint/experimental-utils': 5.59.9(eslint@8.7.0)(typescript@4.7.4)
      '@typescript-eslint/parser': 5.59.9(eslint@8.7.0)(typescript@4.7.4)
      '@typescript-eslint/typescript-estree': 5.59.9(typescript@4.7.4)
      eslint: 8.7.0
      eslint-plugin-promise: 6.0.0(eslint@8.7.0)
      eslint-plugin-react: 7.27.1(eslint@8.7.0)
      eslint-plugin-tsdoc: 0.2.16
      typescript: 4.7.4
    transitivePeerDependencies:
      - supports-color
    dev: true

  file:../temp/tarballs/rushstack-eslint-config-3.4.1.tgz(eslint@8.7.0)(typescript@5.0.4):
    resolution: {tarball: file:../temp/tarballs/rushstack-eslint-config-3.4.1.tgz}
    id: file:../temp/tarballs/rushstack-eslint-config-3.4.1.tgz
    name: '@rushstack/eslint-config'
    version: 3.4.1
    peerDependencies:
      eslint: ^6.0.0 || ^7.0.0 || ^8.0.0
      typescript: '>=4.7.0'
    dependencies:
      '@rushstack/eslint-patch': file:../temp/tarballs/rushstack-eslint-patch-1.5.1.tgz
      '@rushstack/eslint-plugin': file:../temp/tarballs/rushstack-eslint-plugin-0.13.1.tgz(eslint@8.7.0)(typescript@5.0.4)
      '@rushstack/eslint-plugin-packlets': file:../temp/tarballs/rushstack-eslint-plugin-packlets-0.8.1.tgz(eslint@8.7.0)(typescript@5.0.4)
      '@rushstack/eslint-plugin-security': file:../temp/tarballs/rushstack-eslint-plugin-security-0.7.1.tgz(eslint@8.7.0)(typescript@5.0.4)
      '@typescript-eslint/eslint-plugin': 5.59.9(@typescript-eslint/parser@5.59.9)(eslint@8.7.0)(typescript@5.0.4)
      '@typescript-eslint/experimental-utils': 5.59.9(eslint@8.7.0)(typescript@5.0.4)
      '@typescript-eslint/parser': 5.59.9(eslint@8.7.0)(typescript@5.0.4)
      '@typescript-eslint/typescript-estree': 5.59.9(typescript@5.0.4)
      eslint: 8.7.0
      eslint-plugin-promise: 6.0.0(eslint@8.7.0)
      eslint-plugin-react: 7.27.1(eslint@8.7.0)
      eslint-plugin-tsdoc: 0.2.16
      typescript: 5.0.4
    transitivePeerDependencies:
      - supports-color
    dev: true

  file:../temp/tarballs/rushstack-eslint-patch-1.5.1.tgz:
    resolution: {tarball: file:../temp/tarballs/rushstack-eslint-patch-1.5.1.tgz}
    name: '@rushstack/eslint-patch'
    version: 1.5.1
    dev: true

  file:../temp/tarballs/rushstack-eslint-plugin-0.13.1.tgz(eslint@8.7.0)(typescript@4.7.4):
    resolution: {tarball: file:../temp/tarballs/rushstack-eslint-plugin-0.13.1.tgz}
    id: file:../temp/tarballs/rushstack-eslint-plugin-0.13.1.tgz
    name: '@rushstack/eslint-plugin'
    version: 0.13.1
    peerDependencies:
      eslint: ^6.0.0 || ^7.0.0 || ^8.0.0
    dependencies:
      '@rushstack/tree-pattern': file:../temp/tarballs/rushstack-tree-pattern-0.3.1.tgz
      '@typescript-eslint/experimental-utils': 5.59.9(eslint@8.7.0)(typescript@4.7.4)
      eslint: 8.7.0
    transitivePeerDependencies:
      - supports-color
      - typescript
    dev: true

  file:../temp/tarballs/rushstack-eslint-plugin-0.13.1.tgz(eslint@8.7.0)(typescript@5.0.4):
    resolution: {tarball: file:../temp/tarballs/rushstack-eslint-plugin-0.13.1.tgz}
    id: file:../temp/tarballs/rushstack-eslint-plugin-0.13.1.tgz
    name: '@rushstack/eslint-plugin'
    version: 0.13.1
    peerDependencies:
      eslint: ^6.0.0 || ^7.0.0 || ^8.0.0
    dependencies:
      '@rushstack/tree-pattern': file:../temp/tarballs/rushstack-tree-pattern-0.3.1.tgz
      '@typescript-eslint/experimental-utils': 5.59.9(eslint@8.7.0)(typescript@5.0.4)
      eslint: 8.7.0
    transitivePeerDependencies:
      - supports-color
      - typescript
    dev: true

  file:../temp/tarballs/rushstack-eslint-plugin-packlets-0.8.1.tgz(eslint@8.7.0)(typescript@4.7.4):
    resolution: {tarball: file:../temp/tarballs/rushstack-eslint-plugin-packlets-0.8.1.tgz}
    id: file:../temp/tarballs/rushstack-eslint-plugin-packlets-0.8.1.tgz
    name: '@rushstack/eslint-plugin-packlets'
    version: 0.8.1
    peerDependencies:
      eslint: ^6.0.0 || ^7.0.0 || ^8.0.0
    dependencies:
      '@rushstack/tree-pattern': file:../temp/tarballs/rushstack-tree-pattern-0.3.1.tgz
      '@typescript-eslint/experimental-utils': 5.59.9(eslint@8.7.0)(typescript@4.7.4)
      eslint: 8.7.0
    transitivePeerDependencies:
      - supports-color
      - typescript
    dev: true

  file:../temp/tarballs/rushstack-eslint-plugin-packlets-0.8.1.tgz(eslint@8.7.0)(typescript@5.0.4):
    resolution: {tarball: file:../temp/tarballs/rushstack-eslint-plugin-packlets-0.8.1.tgz}
    id: file:../temp/tarballs/rushstack-eslint-plugin-packlets-0.8.1.tgz
    name: '@rushstack/eslint-plugin-packlets'
    version: 0.8.1
    peerDependencies:
      eslint: ^6.0.0 || ^7.0.0 || ^8.0.0
    dependencies:
      '@rushstack/tree-pattern': file:../temp/tarballs/rushstack-tree-pattern-0.3.1.tgz
      '@typescript-eslint/experimental-utils': 5.59.9(eslint@8.7.0)(typescript@5.0.4)
      eslint: 8.7.0
    transitivePeerDependencies:
      - supports-color
      - typescript
    dev: true

  file:../temp/tarballs/rushstack-eslint-plugin-security-0.7.1.tgz(eslint@8.7.0)(typescript@4.7.4):
    resolution: {tarball: file:../temp/tarballs/rushstack-eslint-plugin-security-0.7.1.tgz}
    id: file:../temp/tarballs/rushstack-eslint-plugin-security-0.7.1.tgz
    name: '@rushstack/eslint-plugin-security'
    version: 0.7.1
    peerDependencies:
      eslint: ^6.0.0 || ^7.0.0 || ^8.0.0
    dependencies:
      '@rushstack/tree-pattern': file:../temp/tarballs/rushstack-tree-pattern-0.3.1.tgz
      '@typescript-eslint/experimental-utils': 5.59.9(eslint@8.7.0)(typescript@4.7.4)
      eslint: 8.7.0
    transitivePeerDependencies:
      - supports-color
      - typescript
    dev: true

  file:../temp/tarballs/rushstack-eslint-plugin-security-0.7.1.tgz(eslint@8.7.0)(typescript@5.0.4):
    resolution: {tarball: file:../temp/tarballs/rushstack-eslint-plugin-security-0.7.1.tgz}
    id: file:../temp/tarballs/rushstack-eslint-plugin-security-0.7.1.tgz
    name: '@rushstack/eslint-plugin-security'
    version: 0.7.1
    peerDependencies:
      eslint: ^6.0.0 || ^7.0.0 || ^8.0.0
    dependencies:
      '@rushstack/tree-pattern': file:../temp/tarballs/rushstack-tree-pattern-0.3.1.tgz
      '@typescript-eslint/experimental-utils': 5.59.9(eslint@8.7.0)(typescript@5.0.4)
      eslint: 8.7.0
    transitivePeerDependencies:
      - supports-color
      - typescript
    dev: true

  file:../temp/tarballs/rushstack-heft-0.62.3.tgz:
    resolution: {tarball: file:../temp/tarballs/rushstack-heft-0.62.3.tgz}
    name: '@rushstack/heft'
    version: 0.62.3
    engines: {node: '>=10.13.0'}
    hasBin: true
    dependencies:
      '@rushstack/heft-config-file': file:../temp/tarballs/rushstack-heft-config-file-0.14.2.tgz(@types/node@18.17.15)
      '@rushstack/node-core-library': file:../temp/tarballs/rushstack-node-core-library-3.61.0.tgz(@types/node@18.17.15)
      '@rushstack/operation-graph': file:../temp/tarballs/rushstack-operation-graph-0.2.0.tgz
      '@rushstack/rig-package': file:../temp/tarballs/rushstack-rig-package-0.5.1.tgz
      '@rushstack/ts-command-line': file:../temp/tarballs/rushstack-ts-command-line-4.16.1.tgz
      '@types/tapable': 1.0.6
      argparse: 1.0.10
      chokidar: 3.4.3
      fast-glob: 3.3.1
      git-repo-info: 2.1.1
      ignore: 5.1.9
      tapable: 1.1.3
      true-case-path: 2.2.1
      watchpack: 2.4.0
    transitivePeerDependencies:
      - '@types/node'
    dev: true

  file:../temp/tarballs/rushstack-heft-config-file-0.14.2.tgz(@types/node@18.17.15):
    resolution: {tarball: file:../temp/tarballs/rushstack-heft-config-file-0.14.2.tgz}
    id: file:../temp/tarballs/rushstack-heft-config-file-0.14.2.tgz
    name: '@rushstack/heft-config-file'
    version: 0.14.2
    engines: {node: '>=10.13.0'}
    dependencies:
      '@rushstack/node-core-library': file:../temp/tarballs/rushstack-node-core-library-3.61.0.tgz(@types/node@18.17.15)
      '@rushstack/rig-package': file:../temp/tarballs/rushstack-rig-package-0.5.1.tgz
      jsonpath-plus: 4.0.0
    transitivePeerDependencies:
      - '@types/node'

  file:../temp/tarballs/rushstack-heft-lint-plugin-0.2.9.tgz(@rushstack/heft@0.62.3):
    resolution: {tarball: file:../temp/tarballs/rushstack-heft-lint-plugin-0.2.9.tgz}
    id: file:../temp/tarballs/rushstack-heft-lint-plugin-0.2.9.tgz
    name: '@rushstack/heft-lint-plugin'
    version: 0.2.9
    peerDependencies:
      '@rushstack/heft': '*'
    dependencies:
      '@rushstack/heft': file:../temp/tarballs/rushstack-heft-0.62.3.tgz
      '@rushstack/node-core-library': file:../temp/tarballs/rushstack-node-core-library-3.61.0.tgz(@types/node@18.17.15)
      semver: 7.5.4
    transitivePeerDependencies:
      - '@types/node'
    dev: true

  file:../temp/tarballs/rushstack-heft-typescript-plugin-0.2.9.tgz(@rushstack/heft@0.62.3):
    resolution: {tarball: file:../temp/tarballs/rushstack-heft-typescript-plugin-0.2.9.tgz}
    id: file:../temp/tarballs/rushstack-heft-typescript-plugin-0.2.9.tgz
    name: '@rushstack/heft-typescript-plugin'
    version: 0.2.9
    peerDependencies:
      '@rushstack/heft': '*'
    dependencies:
      '@rushstack/heft': file:../temp/tarballs/rushstack-heft-0.62.3.tgz
      '@rushstack/heft-config-file': file:../temp/tarballs/rushstack-heft-config-file-0.14.2.tgz(@types/node@18.17.15)
      '@rushstack/node-core-library': file:../temp/tarballs/rushstack-node-core-library-3.61.0.tgz(@types/node@18.17.15)
      '@types/tapable': 1.0.6
      semver: 7.5.4
      tapable: 1.1.3
    transitivePeerDependencies:
      - '@types/node'
    dev: true

  file:../temp/tarballs/rushstack-node-core-library-3.61.0.tgz(@types/node@18.17.15):
    resolution: {tarball: file:../temp/tarballs/rushstack-node-core-library-3.61.0.tgz}
    id: file:../temp/tarballs/rushstack-node-core-library-3.61.0.tgz
    name: '@rushstack/node-core-library'
    version: 3.61.0
    peerDependencies:
      '@types/node': '*'
    peerDependenciesMeta:
      '@types/node':
        optional: true
    dependencies:
      '@types/node': 18.17.15
      colors: 1.2.5
      fs-extra: 7.0.1
      import-lazy: 4.0.0
      jju: 1.4.0
      resolve: 1.22.1
      semver: 7.5.4
      z-schema: 5.0.3

  file:../temp/tarballs/rushstack-operation-graph-0.2.0.tgz:
    resolution: {tarball: file:../temp/tarballs/rushstack-operation-graph-0.2.0.tgz}
    name: '@rushstack/operation-graph'
    version: 0.2.0
    peerDependencies:
      '@types/node': '*'
    peerDependenciesMeta:
      '@types/node':
        optional: true
    dependencies:
      '@rushstack/node-core-library': file:../temp/tarballs/rushstack-node-core-library-3.61.0.tgz(@types/node@18.17.15)
    dev: true

  file:../temp/tarballs/rushstack-package-deps-hash-4.1.9.tgz(@types/node@18.17.15):
    resolution: {tarball: file:../temp/tarballs/rushstack-package-deps-hash-4.1.9.tgz}
    id: file:../temp/tarballs/rushstack-package-deps-hash-4.1.9.tgz
    name: '@rushstack/package-deps-hash'
    version: 4.1.9
    dependencies:
      '@rushstack/node-core-library': file:../temp/tarballs/rushstack-node-core-library-3.61.0.tgz(@types/node@18.17.15)
    transitivePeerDependencies:
      - '@types/node'

  file:../temp/tarballs/rushstack-package-extractor-0.6.10.tgz(@types/node@18.17.15):
    resolution: {tarball: file:../temp/tarballs/rushstack-package-extractor-0.6.10.tgz}
    id: file:../temp/tarballs/rushstack-package-extractor-0.6.10.tgz
    name: '@rushstack/package-extractor'
    version: 0.6.10
    dependencies:
      '@pnpm/link-bins': 5.3.25
      '@rushstack/node-core-library': file:../temp/tarballs/rushstack-node-core-library-3.61.0.tgz(@types/node@18.17.15)
      '@rushstack/terminal': file:../temp/tarballs/rushstack-terminal-0.7.9.tgz(@types/node@18.17.15)
      ignore: 5.1.9
      jszip: 3.8.0
      minimatch: 3.0.8
      npm-packlist: 2.1.5
      semver: 7.5.4
    transitivePeerDependencies:
      - '@types/node'

  file:../temp/tarballs/rushstack-rig-package-0.5.1.tgz:
    resolution: {tarball: file:../temp/tarballs/rushstack-rig-package-0.5.1.tgz}
    name: '@rushstack/rig-package'
    version: 0.5.1
    dependencies:
      resolve: 1.22.1
      strip-json-comments: 3.1.1

  file:../temp/tarballs/rushstack-rush-sdk-5.109.1.tgz(@types/node@18.17.15):
    resolution: {tarball: file:../temp/tarballs/rushstack-rush-sdk-5.109.1.tgz}
    id: file:../temp/tarballs/rushstack-rush-sdk-5.109.1.tgz
    name: '@rushstack/rush-sdk'
    version: 5.109.1
    dependencies:
      '@rushstack/node-core-library': file:../temp/tarballs/rushstack-node-core-library-3.61.0.tgz(@types/node@18.17.15)
      '@types/node-fetch': 2.6.2
      tapable: 2.2.1
    transitivePeerDependencies:
      - '@types/node'
    dev: false

  file:../temp/tarballs/rushstack-stream-collator-4.1.10.tgz(@types/node@18.17.15):
    resolution: {tarball: file:../temp/tarballs/rushstack-stream-collator-4.1.10.tgz}
    id: file:../temp/tarballs/rushstack-stream-collator-4.1.10.tgz
    name: '@rushstack/stream-collator'
    version: 4.1.10
    dependencies:
      '@rushstack/node-core-library': file:../temp/tarballs/rushstack-node-core-library-3.61.0.tgz(@types/node@18.17.15)
      '@rushstack/terminal': file:../temp/tarballs/rushstack-terminal-0.7.9.tgz(@types/node@18.17.15)
    transitivePeerDependencies:
      - '@types/node'

  file:../temp/tarballs/rushstack-terminal-0.7.9.tgz(@types/node@18.17.15):
    resolution: {tarball: file:../temp/tarballs/rushstack-terminal-0.7.9.tgz}
    id: file:../temp/tarballs/rushstack-terminal-0.7.9.tgz
    name: '@rushstack/terminal'
    version: 0.7.9
    peerDependencies:
      '@types/node': '*'
    peerDependenciesMeta:
      '@types/node':
        optional: true
    dependencies:
      '@rushstack/node-core-library': file:../temp/tarballs/rushstack-node-core-library-3.61.0.tgz(@types/node@18.17.15)
      '@types/node': 18.17.15

  file:../temp/tarballs/rushstack-tree-pattern-0.3.1.tgz:
    resolution: {tarball: file:../temp/tarballs/rushstack-tree-pattern-0.3.1.tgz}
    name: '@rushstack/tree-pattern'
    version: 0.3.1
    dev: true

  file:../temp/tarballs/rushstack-ts-command-line-4.16.1.tgz:
    resolution: {tarball: file:../temp/tarballs/rushstack-ts-command-line-4.16.1.tgz}
    name: '@rushstack/ts-command-line'
    version: 4.16.1
    dependencies:
      '@types/argparse': 1.0.38
      argparse: 1.0.10
      colors: 1.2.5
      string-argv: 0.3.1<|MERGE_RESOLUTION|>--- conflicted
+++ resolved
@@ -102,11 +102,7 @@
   /@babel/code-frame@7.12.13:
     resolution: {integrity: sha512-HV1Cm0Q3ZrpCR93tkWOYiuYIgLxZXZFVG2VgK+MBWjUqZTundupbfx2aXarXuw5Ko5aMcjtJgbSs4vUGBS5v6g==}
     dependencies:
-<<<<<<< HEAD
-      '@babel/highlight': 7.14.0
-=======
       '@babel/highlight': 7.22.5
->>>>>>> c2d8460f
     dev: true
 
   /@babel/code-frame@7.22.5:
@@ -151,31 +147,11 @@
     resolution: {integrity: sha512-mM4COjgZox8U+JcXQwPijIZLElkgEpO5rsERVDJTc2qfCDfERyob6k5WegS14SX18IIjv+XD+GrqNumY5JRCDw==}
     engines: {node: '>=6.9.0'}
 
-<<<<<<< HEAD
-  /@babel/helper-validator-identifier/7.14.0:
-    resolution: {integrity: sha512-V3ts7zMSu5lfiwWDVWzRDGIN+lnCEUdaXgtVHJgLb1rGaA6jMrtB9EmE7L18foXJIE8Un/A/h6NJfGQp/e1J4A==}
-    dev: true
-
-  /@babel/helper-validator-identifier/7.22.5:
-    resolution: {integrity: sha512-aJXu+6lErq8ltp+JhkJUfk1MTGyuA4v7f3pA+BJ5HLfNC6nAQ0Cpi9uOquUj8Hehg0aUiHzWQbOVJGao6ztBAQ==}
-    engines: {node: '>=6.9.0'}
-
-  /@babel/highlight/7.14.0:
-    resolution: {integrity: sha512-YSCOwxvTYEIMSGaBQb5kDDsCopDdiUGsqpatp3fOlI4+2HQSkTmEVWnVuySdAC5EWCqSWWTv0ib63RjR7dTBdg==}
-    dependencies:
-      '@babel/helper-validator-identifier': 7.14.0
-      chalk: 2.4.2
-      js-tokens: 4.0.0
-    dev: true
-
-  /@babel/highlight/7.22.5:
-=======
   /@babel/helper-validator-identifier@7.22.5:
     resolution: {integrity: sha512-aJXu+6lErq8ltp+JhkJUfk1MTGyuA4v7f3pA+BJ5HLfNC6nAQ0Cpi9uOquUj8Hehg0aUiHzWQbOVJGao6ztBAQ==}
     engines: {node: '>=6.9.0'}
 
   /@babel/highlight@7.22.5:
->>>>>>> c2d8460f
     resolution: {integrity: sha512-BSKlD1hgnedS5XRnGOljZawtag7H1yPfQp0tdNJCHoH6AZ+Pcm9VvkrK59/Yy593Ypg0zMxH2BxD1VPYUQ7UIw==}
     engines: {node: '>=6.9.0'}
     dependencies:
@@ -347,36 +323,22 @@
     dependencies:
       rfc4648: 1.5.2
 
-<<<<<<< HEAD
-  /@pnpm/crypto.base32-hash/2.0.0:
-=======
   /@pnpm/crypto.base32-hash@2.0.0:
->>>>>>> c2d8460f
     resolution: {integrity: sha512-3ttOeHBpmWRbgJrpDQ8Nwd3W8s8iuiP5YZM0JRyKWaMtX8lu9d7/AKyxPmhYsMJuN+q/1dwHa7QFeDZJ53b0oA==}
     engines: {node: '>=16.14'}
     dependencies:
       rfc4648: 1.5.2
 
-<<<<<<< HEAD
-  /@pnpm/dependency-path/2.1.2:
-=======
   /@pnpm/dependency-path@2.1.2:
->>>>>>> c2d8460f
     resolution: {integrity: sha512-BXEMdGHZG2y8z7hZAVn+r0z+IdszFZbVPpAp3xyDH3gDN30A4HCVhhCUUf0mthqQZsT131jK4HW82EUwEiW01A==}
     engines: {node: '>=16.14'}
     dependencies:
       '@pnpm/crypto.base32-hash': 2.0.0
       '@pnpm/types': 9.1.0
       encode-registry: 3.0.0
-<<<<<<< HEAD
-      semver: 7.5.1
-
-  /@pnpm/error/1.4.0:
-=======
       semver: 7.5.4
 
   /@pnpm/error@1.4.0:
->>>>>>> c2d8460f
     resolution: {integrity: sha512-vxkRrkneBPVmP23kyjnYwVOtipwlSl6UfL+h+Xa3TrABJTz5rYBXemlTsU5BzST8U4pD7YDkTb3SQu+MMuIDKA==}
     engines: {node: '>=10.16'}
 
@@ -446,19 +408,11 @@
     resolution: {integrity: sha512-3MYHYm8epnciApn6w5Fzx6sepawmsNU7l6lvIq+ER22/DPSrr83YMhU/EQWnf4lORn2YyiXFj0FJSyJzEtIGmw==}
     engines: {node: '>=14.6'}
 
-<<<<<<< HEAD
-  /@pnpm/types/9.1.0:
-    resolution: {integrity: sha512-MMPDMLOY17bfNhLhR9Qmq6/2keoocnR5DWXZfZDC4dKXugrMsE1jB6RnuU8swJIo4zyCsMT/iVSAtl/XK+9Z+A==}
-    engines: {node: '>=16.14'}
-
-  /@pnpm/write-project-manifest/1.1.7:
-=======
   /@pnpm/types@9.1.0:
     resolution: {integrity: sha512-MMPDMLOY17bfNhLhR9Qmq6/2keoocnR5DWXZfZDC4dKXugrMsE1jB6RnuU8swJIo4zyCsMT/iVSAtl/XK+9Z+A==}
     engines: {node: '>=16.14'}
 
   /@pnpm/write-project-manifest@1.1.7:
->>>>>>> c2d8460f
     resolution: {integrity: sha512-OLkDZSqkA1mkoPNPvLFXyI6fb0enCuFji6Zfditi/CLAo9kmIhQFmEUDu4krSB8i908EljG8YwL5Xjxzm5wsWA==}
     engines: {node: '>=10.16'}
     dependencies:
@@ -554,15 +508,9 @@
       grapheme-splitter: 1.0.4
       ignore: 5.2.0
       natural-compare-lite: 1.4.0
-<<<<<<< HEAD
-      semver: 7.5.1
-      tsutils: 3.21.0_typescript@5.0.4
-      typescript: 5.0.4
-=======
       semver: 7.5.4
       tsutils: 3.21.0(typescript@4.7.4)
       typescript: 4.7.4
->>>>>>> c2d8460f
     transitivePeerDependencies:
       - supports-color
     dev: true
@@ -588,15 +536,9 @@
       grapheme-splitter: 1.0.4
       ignore: 5.2.0
       natural-compare-lite: 1.4.0
-<<<<<<< HEAD
-      semver: 7.5.1
-      tsutils: 3.21.0_typescript@4.7.4
-      typescript: 4.7.4
-=======
       semver: 7.5.4
       tsutils: 3.21.0(typescript@5.0.4)
       typescript: 5.0.4
->>>>>>> c2d8460f
     transitivePeerDependencies:
       - supports-color
     dev: true
@@ -734,13 +676,8 @@
       debug: 4.3.4
       globby: 11.1.0
       is-glob: 4.0.3
-<<<<<<< HEAD
-      semver: 7.5.1
-      tsutils: 3.21.0_typescript@4.7.4
-=======
       semver: 7.5.4
       tsutils: 3.21.0(typescript@4.7.4)
->>>>>>> c2d8460f
       typescript: 4.7.4
     transitivePeerDependencies:
       - supports-color
@@ -760,13 +697,8 @@
       debug: 4.3.4
       globby: 11.1.0
       is-glob: 4.0.3
-<<<<<<< HEAD
-      semver: 7.5.1
-      tsutils: 3.21.0_typescript@5.0.4
-=======
       semver: 7.5.4
       tsutils: 3.21.0(typescript@5.0.4)
->>>>>>> c2d8460f
       typescript: 5.0.4
     transitivePeerDependencies:
       - supports-color
@@ -786,11 +718,7 @@
       '@typescript-eslint/typescript-estree': 5.59.9(typescript@4.7.4)
       eslint: 8.7.0
       eslint-scope: 5.1.1
-<<<<<<< HEAD
-      semver: 7.5.1
-=======
       semver: 7.5.4
->>>>>>> c2d8460f
     transitivePeerDependencies:
       - supports-color
       - typescript
@@ -810,11 +738,7 @@
       '@typescript-eslint/typescript-estree': 5.59.9(typescript@5.0.4)
       eslint: 8.7.0
       eslint-scope: 5.1.1
-<<<<<<< HEAD
-      semver: 7.5.1
-=======
       semver: 7.5.4
->>>>>>> c2d8460f
     transitivePeerDependencies:
       - supports-color
       - typescript
@@ -1996,11 +1920,7 @@
   /graceful-fs@4.2.4:
     resolution: {integrity: sha512-WjKPNJF79dtJAVniUlGGWHYGz2jWxT6VhN/4m1NdkbZ2nOsEF+cI1Edgql5zCRhs/VsQYRvrXctxktVXZUkixw==}
 
-<<<<<<< HEAD
-  /grapheme-splitter/1.0.4:
-=======
   /grapheme-splitter@1.0.4:
->>>>>>> c2d8460f
     resolution: {integrity: sha512-bzh50DW9kTPM00T8y4o8vQg89Di9oLJVLW/KaOGIXJWP/iqCN6WKYkbNOF04vFLJhwcpYUh9ydh/+5vpOqV4YQ==}
     dev: true
 
@@ -2380,13 +2300,8 @@
     engines: {node: '>=4'}
     hasBin: true
 
-<<<<<<< HEAD
-  /json-buffer/3.0.0:
-    resolution: {integrity: sha512-CuUqjv0FUZIdXkHPI8MezCnFCdaTAacej1TZYulLoAg1h/PhwkdXFN4V/gzY4g+fMBCOV2xF+rp7t2XD2ns/NQ==}
-=======
   /json-buffer@3.0.0:
     resolution: {integrity: sha1-Wx85evx11ne96Lz8Dkfh+aPZqJg=}
->>>>>>> c2d8460f
 
   /json-parse-even-better-errors@2.3.1:
     resolution: {integrity: sha512-xyFwyhro/JEof6Ghe2iz2NcXoj2sloNsWr/XsERDK/oiPCfaNhl5ONfp+jQdAZRQQ0IJWNzH9zIZF7li91kh2w==}
