/**
 * api-extractor-test-01
 *
 * @remarks
 * This library is consumed by api-extractor-test-02 and api-extractor-test-03.
 * It tests the basic types of definitions, and all the weird cases for following
 * chains of type aliases.
 *
 * @packagedocumentation
 */

/// <reference types="jest" />
/// <reference lib="es2018.intl" />

/**
 * Example of an abstract class that is directly exported.
 * @public
 */
export declare abstract class AbstractClass {
    abstract test(): void;
}

/**
 * Example of an abstract class that is exported separately from its
 * definition.
 *
 * @public
 */
export declare abstract class AbstractClass2 {
    abstract test2(): void;
}

/**
 * Example of an abstract class that is not the default export
 *
 * @public
 */
export declare abstract class AbstractClass3 {
    abstract test3(): void;
}

/**
 * Test different kinds of ambient definitions
 * @public
 */
export declare class AmbientConsumer {
    /**
     * Found via tsconfig.json's "lib" setting, which specifies the built-in "es2015.collection"
     */
    builtinDefinition1(): Map<string, string>;
    /**
     * Found via tsconfig.json's "lib" setting, which specifies the built-in "es2015.promise"
     */
    builtinDefinition2(): Promise<void>;
    /**
     * Configured via tsconfig.json's "lib" setting, which specifies `@types/jest`.
     * The emitted index.d.ts gets a reference like this:  <reference types="jest" />
     */
    definitelyTyped(): jest.Context;
    /**
     * Found via tsconfig.json's "include" setting point to a *.d.ts file.
     * This is an old-style Definitely Typed definition, which is the worst possible kind,
     * because consumers are expected to provide this, with no idea where it came from.
     */
    localTypings(): IAmbientInterfaceExample;
}

/**
 * Referenced by DefaultExportEdgeCaseReferencer.
 * @public
 */
export declare class ClassExportedAsDefault {
}

/**
 * @public
 */
export declare class ClassWithSymbols {
    readonly [unexportedCustomSymbol]: number;
    readonly [locallyExportedCustomSymbol]: string;
    [fullyExportedCustomSymbol](): void;
}

/**
 * This class illustrates some cases involving type literals.
 * @public
 */
export declare class ClassWithTypeLiterals {
    /** type literal in  */
    method1(vector: {
        x: number;
        y: number;
    }): void;
    /** type literal output  */
    method2(): {
        classValue: ClassWithTypeLiterals;
        callback: () => number;
    } | undefined;
}

/**
 * Tests a decorator
 * @public
 */
export declare class DecoratorTest {
    /**
     * Function with a decorator
     */
    test(): void;
}

/**
 * @public
 */
export declare class DefaultExportEdgeCase {
    /**
     * This reference is encountered before the definition of DefaultExportEdgeCase.
     * The symbol.name will be "default" in this situation.
     */
    reference: ClassExportedAsDefault;
}

/** @public */
export declare class ForgottenExportConsumer1 {
    test1(): IForgottenExport | undefined;
}

/** @public */
export declare class ForgottenExportConsumer2 {
    test2(): IForgottenExport_2 | undefined;
}

/**
 * This class directly consumes IForgottenDirectDependency
 * and indirectly consumes IForgottenIndirectDependency.
 * @beta
 */
export declare class ForgottenExportConsumer3 {
    test2(): IForgottenDirectDependency | undefined;
}

<<<<<<< HEAD
/** @public */
export declare const fullyExportedCustomSymbol: unique symbol;

=======
>>>>>>> ded254a0
/**
 * This class is directly consumed by ForgottenExportConsumer3.
 */
declare interface IForgottenDirectDependency {
    member: IForgottenIndirectDependency;
}

/**
 * The ForgottenExportConsumer1 class relies on this IForgottenExport.
 *
 * This should end up as a non-exported "IForgottenExport" in the index.d.ts.
 */
declare interface IForgottenExport {
    instance1: string;
}

/**
 * The ForgottenExportConsumer2 class relies on this IForgottenExport.
 *
 * This should end up as a non-exported "IForgottenExport_2" in the index.d.ts.
 * It is renamed to avoid a conflict with the IForgottenExport from ForgottenExportConsumer1.
 */
declare interface IForgottenExport_2 {
    instance2: string;
}

/**
 * This class is indirectly consumed by ForgottenExportConsumer3.
 */
declare interface IForgottenIndirectDependency {
}

/**
 * This interface is exported as the default export for its source file.
 * @public
 */
export declare interface IInterfaceAsDefaultExport {
    /**
     * A member of the interface
     */
    member: string;
}

/**
 * IMergedInterface instance 1.
 * @alpha
 */
export declare interface IMergedInterface {
    type: string;
    reference: IMergedInterfaceReferencee;
}

/**
 * IMergedInterface instance 2.
 * @alpha
 */
export declare interface IMergedInterface {
    type: string;
    reference: IMergedInterfaceReferencee;
}

/**
 * @alpha
 */
export declare interface IMergedInterfaceReferencee {
}

/**
 * A simple, normal definition
 * @public
 */
export declare interface ISimpleInterface {
}

/**
 * This class gets aliased twice before being exported from the package.
 * @public
 */
export declare class ReexportedClass {
    getSelfReference(): ReexportedClass;
    getValue(): string;
}

/** @public */
export declare class ReferenceLibDirective extends Intl.PluralRules {
}

/**
 * This class has links such as {@link TypeReferencesInAedoc}.
 * @public
 */
export declare class TypeReferencesInAedoc {
    /**
     * Returns a value
     * @param arg1 - The input parameter of type {@link TypeReferencesInAedoc}.
     * @returns An object of type {@link TypeReferencesInAedoc}.
     */
    getValue(arg1: TypeReferencesInAedoc): TypeReferencesInAedoc;
    /** {@inheritdoc api-extractor-test-01#TypeReferencesInAedoc.getValue} */
    getValue2(arg1: TypeReferencesInAedoc): TypeReferencesInAedoc;
    /**
     * @param arg - Malformed param reference.
     */
    getValue3(arg1: TypeReferencesInAedoc): TypeReferencesInAedoc;
}

export declare const VARIABLE: string;

export declare const fullyExportedCustomSymbol: unique symbol;

declare const locallyExportedCustomSymbol: unique symbol;

declare const unexportedCustomSymbol: unique symbol;

/**
 * Example decorator
 * @public
 */
export declare function virtual(target: Object, propertyKey: string | symbol, descriptor: TypedPropertyDescriptor<any>): void;<|MERGE_RESOLUTION|>--- conflicted
+++ resolved
@@ -1,11 +1,11 @@
 /**
  * api-extractor-test-01
- *
+ * 
  * @remarks
  * This library is consumed by api-extractor-test-02 and api-extractor-test-03.
  * It tests the basic types of definitions, and all the weird cases for following
  * chains of type aliases.
- *
+ * 
  * @packagedocumentation
  */
 
@@ -139,12 +139,6 @@
     test2(): IForgottenDirectDependency | undefined;
 }
 
-<<<<<<< HEAD
-/** @public */
-export declare const fullyExportedCustomSymbol: unique symbol;
-
-=======
->>>>>>> ded254a0
 /**
  * This class is directly consumed by ForgottenExportConsumer3.
  */
