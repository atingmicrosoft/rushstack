{
  "name": "rush-stack-compiler-2.8-library-test",
  "version": "1.0.0",
  "description": "",
  "main": "lib/index.js",
  "license": "MIT",
  "private": true,
  "scripts": {
    "build": "gulp test --clean"
  },
  "dependencies": {
    "@types/node": "8.5.8"
  },
  "devDependencies": {
<<<<<<< HEAD
    "@microsoft/node-library-build": "6.0.73",
    "@microsoft/rush-stack-compiler-2.8": "0.1.11",
    "gulp": "~4.0.2"
=======
    "@microsoft/node-library-build": "6.0.74",
    "@microsoft/rush-stack-compiler-2.8": "0.1.12",
    "gulp": "~3.9.1"
>>>>>>> 63a54493
  }
}<|MERGE_RESOLUTION|>--- conflicted
+++ resolved
@@ -12,14 +12,8 @@
     "@types/node": "8.5.8"
   },
   "devDependencies": {
-<<<<<<< HEAD
-    "@microsoft/node-library-build": "6.0.73",
-    "@microsoft/rush-stack-compiler-2.8": "0.1.11",
-    "gulp": "~4.0.2"
-=======
     "@microsoft/node-library-build": "6.0.74",
     "@microsoft/rush-stack-compiler-2.8": "0.1.12",
-    "gulp": "~3.9.1"
->>>>>>> 63a54493
+    "gulp": "~4.0.2"
   }
 }