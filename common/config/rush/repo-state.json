--- conflicted
+++ resolved
@@ -1,9 +1,5 @@
 // DO NOT MODIFY THIS FILE MANUALLY BUT DO COMMIT IT. It is generated and used by Rush.
 {
-<<<<<<< HEAD
-  "pnpmShrinkwrapHash": "e6775cfdfea893c5c158491f1cd42a29a1f3e261",
-=======
   "pnpmShrinkwrapHash": "6b1168fdf8fcf5ecd2d7f8a64dd95fb9a16e86ec",
->>>>>>> 6abf5020
   "preferredVersionsHash": "d49c654eb97c525b44ecd458ce9131d67372b331"
 }