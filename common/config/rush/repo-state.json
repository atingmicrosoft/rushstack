--- conflicted
+++ resolved
@@ -1,9 +1,5 @@
 // DO NOT MODIFY THIS FILE MANUALLY BUT DO COMMIT IT. It is generated and used by Rush.
 {
-<<<<<<< HEAD
-  "pnpmShrinkwrapHash": "fa1aaef9898e8866d969f923389476a2b96f7ce0",
-=======
   "pnpmShrinkwrapHash": "fe4b87f39994b33d3dc6e57f19829115e1956dd1",
->>>>>>> 199011d2
   "preferredVersionsHash": "5222ca779ae69ebfd201e39c17f48ce9eaf8c3c2"
 }