--- conflicted
+++ resolved
@@ -1,10 +1,6 @@
 {
   "name": "@rushstack/worker-pool",
-<<<<<<< HEAD
-  "version": "0.3.10",
-=======
   "version": "0.3.11",
->>>>>>> 87e2e678
   "description": "Lightweight worker pool using NodeJS worker_threads",
   "main": "lib/index.js",
   "typings": "dist/worker-pool.d.ts",
