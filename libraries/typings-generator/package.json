{
  "name": "@rushstack/typings-generator",
<<<<<<< HEAD
  "version": "0.10.10",
=======
  "version": "0.10.11",
>>>>>>> 87e2e678
  "description": "This library provides functionality for automatically generating typings for non-TS files.",
  "keywords": [
    "dts",
    "typings",
    "generate"
  ],
  "main": "lib/index.js",
  "typings": "dist/typings-generator.d.ts",
  "license": "MIT",
  "repository": {
    "type": "git",
    "url": "https://github.com/microsoft/rushstack.git",
    "directory": "libraries/typings-generator"
  },
  "scripts": {
    "build": "heft build --clean",
    "_phase:build": "heft run --only build -- --clean"
  },
  "dependencies": {
    "@rushstack/node-core-library": "workspace:*",
    "chokidar": "~3.4.0",
    "glob": "~7.0.5"
  },
  "devDependencies": {
    "@rushstack/eslint-config": "workspace:*",
    "@rushstack/heft": "workspace:*",
    "@rushstack/heft-node-rig": "workspace:*",
    "@types/glob": "7.1.1",
    "@types/node": "14.18.36"
  },
  "peerDependencies": {
    "@types/node": "*"
  },
  "peerDependenciesMeta": {
    "@types/node": {
      "optional": true
    }
  }
}<|MERGE_RESOLUTION|>--- conflicted
+++ resolved
@@ -1,10 +1,6 @@
 {
   "name": "@rushstack/typings-generator",
-<<<<<<< HEAD
-  "version": "0.10.10",
-=======
   "version": "0.10.11",
->>>>>>> 87e2e678
   "description": "This library provides functionality for automatically generating typings for non-TS files.",
   "keywords": [
     "dts",
