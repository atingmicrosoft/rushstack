--- conflicted
+++ resolved
@@ -1,8 +1,5 @@
 # Change Log - @rushstack/node-core-library
 
-<<<<<<< HEAD
-This log was last generated on Mon, 22 May 2023 06:34:33 GMT and should not be manually modified.
-=======
 This log was last generated on Mon, 29 May 2023 15:21:15 GMT and should not be manually modified.
 
 ## 3.59.2
@@ -11,7 +8,6 @@
 ### Patches
 
 - Remove extraneous string encode/decode of final output during `JsonFile.save`/`JsonFile.saveAsync`.
->>>>>>> 87e2e678
 
 ## 3.59.1
 Mon, 22 May 2023 06:34:33 GMT
