--- conflicted
+++ resolved
@@ -19,11 +19,7 @@
     "lodash": "~4.17.5"
   },
   "devDependencies": {
-<<<<<<< HEAD
-    "@microsoft/rush-stack-compiler-3.1": "0.5.1",
-=======
-    "@microsoft/rush-stack-compiler-3.0": "0.5.2",
->>>>>>> 24cf755d
+    "@microsoft/rush-stack-compiler-3.1": "0.5.2",
     "@types/lodash": "4.14.116",
     "@types/mocha": "5.2.5",
     "chai": "~3.5.0",
